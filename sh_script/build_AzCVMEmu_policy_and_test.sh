--- conflicted
+++ resolved
@@ -208,11 +208,8 @@
 # Parse command line arguments
 USE_MOCK_REPORT=false
 MOCK_QUOTE_FILE=""
-<<<<<<< HEAD
-=======
 FETCH_COLLATERALS=false
 AZURE_REGION="useast"
->>>>>>> 4e199410
 
 while [[ $# -gt 0 ]]; do
     case $1 in
@@ -230,17 +227,16 @@
             USE_MOCK_REPORT=true
             shift
             ;;
-<<<<<<< HEAD
         --mock-quote-file)
             MOCK_QUOTE_FILE="$2"
-=======
+            shift 2
+            ;;
         --fetch-collaterals)
             FETCH_COLLATERALS=true
             shift
             ;;
         --azure-region)
             AZURE_REGION="$2"
->>>>>>> 4e199410
             shift 2
             ;;
         -h|--help)
@@ -250,13 +246,10 @@
             echo "  --output-dir DIR             Output directory for generated files (default: config/AzCVMEmu)"
             echo "  --skip-test                  Skip running the MigTD test at the end"
             echo "  --mock-report                Use mock report data with test_mock_report feature"
-<<<<<<< HEAD
             echo "  --mock-quote-file FILE       Path to mock quote file (--mock-report will be turned on)"
-=======
             echo "  --fetch-collaterals          Fetch fresh collaterals from Azure THIM before generating policy"
             echo "  --azure-region REGION        Azure region for THIM (useast, westus, northeurope)"
             echo "                               (default: useast, applies with --fetch-collaterals)"
->>>>>>> 4e199410
             echo "  -h, --help                   Show this help message"
             echo
             echo "Examples:"
@@ -266,12 +259,10 @@
             echo "  # Mock report mode (uses test_mock_report feature):"
             echo "  $0 --mock-report"
             echo
-<<<<<<< HEAD
             echo "  # Mock report mode with custom quote file:"
             echo "  $0 --mock-quote-file ./config/AzCVMEmu/az_migtd_quote.blob"
-=======
+            echo "  # Fetch fresh collaterals from Azure THIM and generate policy:"
             echo "  $0 --fetch-collaterals --azure-region useast"
->>>>>>> 4e199410
             echo
             echo "  # Generate policy but skip test:"
             echo "  $0 --mock-report --skip-test"
@@ -296,14 +287,12 @@
 echo "  Output directory: $OUTPUT_DIR"
 echo "  Temp directory: $TEMP_DIR"
 echo "  Mock report mode: $USE_MOCK_REPORT"
-<<<<<<< HEAD
 if [[ -n "$MOCK_QUOTE_FILE" ]]; then
     echo "  Mock quote file: $MOCK_QUOTE_FILE"
-=======
+fi
 echo "  Fetch collaterals: $FETCH_COLLATERALS"
 if [ "$FETCH_COLLATERALS" = true ]; then
     echo "  Azure region: $AZURE_REGION"
->>>>>>> 4e199410
 fi
 echo
 
@@ -643,13 +632,6 @@
 if [ -z "$SKIP_TEST" ]; then
     echo -e "${BLUE}=== Step 13: Testing Policy ===${NC}"
     if [ "$USE_MOCK_REPORT" = true ]; then
-        TEST_CMD="$TEST_CMD --mock-report"
-
-        # Add mock quote file if specified
-        if [[ -n "$MOCK_QUOTE_FILE" ]]; then
-            TEST_CMD="$TEST_CMD --mock-quote-file $MOCK_QUOTE_FILE"
-        fi
-
         echo "Running with mock report mode: $TEST_CMD"
         echo -e "${YELLOW}Note: Using test_mock_report feature for mock TD reports/quotes${NC}"
     else
@@ -670,15 +652,6 @@
     fi
 else
     echo -e "${YELLOW}Test skipped. To test manually, run:${NC}"
-    TEST_CMD="./migtdemu.sh --policy-v2 --policy-file $OUTPUT_POLICY --policy-issuer-chain-file $OUTPUT_CERT_CHAIN --debug --both"
-    if [ "$USE_MOCK_REPORT" = true ]; then
-        TEST_CMD="$TEST_CMD --mock-report"
-
-        # Add mock quote file if specified
-        if [[ -n "$MOCK_QUOTE_FILE" ]]; then
-            TEST_CMD="$TEST_CMD --mock-quote-file $MOCK_QUOTE_FILE"
-        fi
-    fi
     echo "  $TEST_CMD"
 fi
 
