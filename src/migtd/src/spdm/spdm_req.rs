// Copyright (c) 2025 Intel Corporation
//
// SPDX-License-Identifier: BSD-2-Clause-Patent
use crate::mig_policy;
use crate::{
    migration::{
        data::MigrationSessionKey,
        session::{cal_mig_version, exchange_info, set_mig_version, write_msk},
        MigtdMigrationInformation,
    },
    spdm::{spdm_rsp::SECRET_ASYM_IMPL_INSTANCE, vmcall_msg::VmCallTransportEncap, *},
};
use async_io::{AsyncRead, AsyncWrite};
use codec::{Codec, Reader, Writer};
use crypto::{ecdsa::EcdsaPk, hash::digest_sha384};
use spdmlib::{
    common::{self, *},
    config,
    error::*,
    message::*,
    protocol::*,
    requester::RequesterContext,
};
use spin::Mutex;
extern crate alloc;
use alloc::sync::Arc;
use log::error;

use crate::{
    config::get_policy, event_log::get_event_log, migration::session::ExchangeInformation,
};

pub fn spdm_requester<T: AsyncRead + AsyncWrite + Unpin + Send + Sync + 'static>(
    stream: T,
) -> Result<RequesterContext, SpdmStatus> {
    let transport = MigtdTransport { transport: stream };
    let device_io = Arc::new(Mutex::new(transport));

    let req_capabilities = SpdmRequestCapabilityFlags::ENCRYPT_CAP
        | SpdmRequestCapabilityFlags::MAC_CAP
        | SpdmRequestCapabilityFlags::MUT_AUTH_CAP
        | SpdmRequestCapabilityFlags::KEY_EX_CAP
        | SpdmRequestCapabilityFlags::PUB_KEY_ID_CAP
        | SpdmRequestCapabilityFlags::HANDSHAKE_IN_THE_CLEAR_CAP
        | SpdmRequestCapabilityFlags::CHUNK_CAP;

    let config_info = common::SpdmConfigInfo {
        spdm_version: [None, None, Some(SpdmVersion::SpdmVersion12), None, None],
        req_capabilities,
        req_ct_exponent: 0,
        measurement_specification: SpdmMeasurementSpecification::default(),
        base_asym_algo: SpdmBaseAsymAlgo::TPM_ALG_ECDSA_ECC_NIST_P384,
        base_hash_algo: SpdmBaseHashAlgo::TPM_ALG_SHA_384,
        dhe_algo: SpdmDheAlgo::SECP_384_R1,
        aead_algo: SpdmAeadAlgo::AES_256_GCM,
        req_asym_algo: SpdmReqAsymAlgo::TPM_ALG_ECDSA_ECC_NIST_P384,
        key_schedule_algo: SpdmKeyScheduleAlgo::SPDM_KEY_SCHEDULE,
        other_params_support: SpdmAlgoOtherParams::OPAQUE_DATA_FMT1,
        data_transfer_size: config::SPDM_DATA_TRANSFER_SIZE as u32,
        max_spdm_msg_size: config::MAX_SPDM_MSG_SIZE as u32,
        secure_spdm_version: [
            None,
            None,
            Some(SecuredMessageVersion::try_from(0x12u8).unwrap()),
        ],
        ..Default::default()
    };

    let provision_info = SpdmProvisionInfo {
        ..Default::default()
    };

    // Create a transport layer
    let transport_encap = Arc::new(Mutex::new(VmCallTransportEncap {}));

    // Initialize the RequesterContext
    let requester_context =
        RequesterContext::new(device_io, transport_encap, config_info, provision_info);

    spdmlib::secret::asym_sign::register(SECRET_ASYM_IMPL_INSTANCE.clone());

    Ok(requester_context)
}

pub async fn spdm_requester_transfer_msk(
    spdm_requester: &mut RequesterContext,
    mig_info: &MigtdMigrationInformation,
    #[cfg(feature = "policy_v2")] remote_policy: Vec<u8>,
) -> Result<(), SpdmStatus> {
    Box::pin(spdm_requester.send_receive_spdm_version()).await?;
    Box::pin(spdm_requester.send_receive_spdm_capability()).await?;
    Box::pin(spdm_requester.send_receive_spdm_algorithm()).await?;

    Box::pin(send_and_receive_pub_key(spdm_requester)).await?;
    let session_id = Box::pin(spdm_requester.send_receive_spdm_key_exchange(
        0xff,
        SpdmMeasurementSummaryHashType::SpdmMeasurementSummaryHashTypeNone,
    ))
    .await?;

    Box::pin(send_and_receive_sdm_migration_attest_info(
        spdm_requester,
        session_id,
        #[cfg(feature = "policy_v2")]
        remote_policy,
    ))
    .await?;

    Box::pin(spdm_requester.send_receive_spdm_finish(Some(0xff), session_id)).await?;
    Box::pin(send_and_receive_sdm_exchange_migration_info(
        spdm_requester,
        mig_info,
        Some(session_id),
    ))
    .await?;
    Box::pin(spdm_requester.send_receive_spdm_end_session(session_id)).await?;

    Ok(())
}

async fn send_and_receive_pub_key(spdm_requester: &mut RequesterContext) -> SpdmResult {
    let signing_key = EcdsaPk::new().map_err(|_| SPDM_STATUS_CRYPTO_ERROR)?;
    let my_pub_key = signing_key.public_key_spki();

    //Save private to spdm context for signing
    let private_key = signing_key.private_key();
    let requester_app_context = SpdmAppContextData {
        migration_info: MigtdMigrationInformation::default(),
        private_key: PrivateKeyDer::from(private_key),
    };
    let writer = &mut Writer::init(&mut spdm_requester.common.app_context_data_buffer);
    requester_app_context
        .encode(writer)
        .map_err(|_| SPDM_STATUS_BUFFER_FULL)?;

    let mut vendor_id = [0u8; MAX_SPDM_VENDOR_DEFINED_VENDOR_ID_LEN];
    vendor_id[..VDM_MESSAGE_VENDOR_ID_LEN].copy_from_slice(&VDM_MESSAGE_VENDOR_ID);
    let vendor_id = VendorIDStruct { len: 4, vendor_id };

    let mut payload = [0u8; MAX_SPDM_VENDOR_DEFINED_PAYLOAD_SIZE];
    let mut writer = Writer::init(&mut payload);
    let mut cnt = 0;

    let vdm_exchange_pub_key = VdmMessage {
        major_version: VDM_MESSAGE_MAJOR_VERSION,
        minor_version: VDM_MESSAGE_MINOR_VERSION,
        op_code: VdmMessageOpCode::ExchangePubKeyReq,
        element_count: VDM_MESSAGE_EXCHANGE_PUB_KEY_ELEMENT_COUNT,
    };
    cnt += vdm_exchange_pub_key
        .encode(&mut writer)
        .map_err(|_| SPDM_STATUS_BUFFER_FULL)?;

    let pub_key_element = VdmMessageElement {
        element_type: VdmMessageElementType::PubKeyMy,
        length: my_pub_key.len() as u16,
    };
    cnt += pub_key_element
        .encode(&mut writer)
        .map_err(|_| SPDM_STATUS_BUFFER_FULL)?;
    cnt += writer
        .extend_from_slice(my_pub_key.as_slice())
        .ok_or(SPDM_STATUS_BUFFER_FULL)?;

    let vdm_payload = VendorDefinedReqPayloadStruct {
        req_length: cnt as u32,
        vendor_defined_req_payload: payload,
    };

    spdm_requester.common.reset_buffer_via_request_code(
        SpdmRequestResponseCode::SpdmRequestVendorDefinedRequest,
        None,
    );

    let mut send_buffer = [0u8; config::MAX_SPDM_MSG_SIZE];
    let mut writer = Writer::init(&mut send_buffer);
    let request = SpdmMessage {
        header: SpdmMessageHeader {
            version: spdm_requester.common.negotiate_info.spdm_version_sel,
            request_response_code: SpdmRequestResponseCode::SpdmRequestVendorDefinedRequest,
        },
        payload: SpdmMessagePayload::SpdmVendorDefinedRequest(SpdmVendorDefinedRequestPayload {
            standard_id: RegistryOrStandardsBodyID::IANA,
            vendor_id,
            req_payload: vdm_payload,
        }),
    };
    let used = request.spdm_encode(&mut spdm_requester.common, &mut writer)?;

    spdm_requester
        .send_message(None, &send_buffer[..used], false)
        .await?;

    let mut receive_buffer = [0u8; config::MAX_SPDM_MSG_SIZE];
    let receive_used = spdm_requester
        .receive_message(None, &mut receive_buffer, false)
        .await?;

    let vdm_payload =
        spdm_requester.handle_spdm_vendor_defined_respond(None, &receive_buffer[..receive_used])?;

    // Format checks and save the received public key
    let mut reader =
        Reader::init(&vdm_payload.vendor_defined_rsp_payload[..vdm_payload.rsp_length as usize]);
    let vdm_message = VdmMessage::read(&mut reader).ok_or(SPDM_STATUS_INVALID_MSG_SIZE)?;
    if vdm_message.major_version != VDM_MESSAGE_MAJOR_VERSION {
        error!(
            "Invalid VDM message major_version: {:x?}\n",
            vdm_message.major_version
        );
        return Err(SPDM_STATUS_INVALID_MSG_FIELD);
    }
    if vdm_message.minor_version != VDM_MESSAGE_MINOR_VERSION {
        error!(
            "Invalid VDM message minor_version: {:x?}\n",
            vdm_message.minor_version
        );
        return Err(SPDM_STATUS_INVALID_MSG_FIELD);
    }
    if vdm_message.op_code != VdmMessageOpCode::ExchangePubKeyRsp {
        error!("Invalid VDM message op_code: {:x?}\n", vdm_message.op_code);
        return Err(SPDM_STATUS_INVALID_MSG_FIELD);
    }
    if vdm_message.element_count != VDM_MESSAGE_EXCHANGE_PUB_KEY_ELEMENT_COUNT {
        error!(
            "Invalid VDM message element_count: {:x?}\n",
            vdm_message.element_count
        );
        return Err(SPDM_STATUS_INVALID_MSG_FIELD);
    }
    let vdm_element = VdmMessageElement::read(&mut reader).ok_or(SPDM_STATUS_INVALID_MSG_SIZE)?;
    if vdm_element.element_type != VdmMessageElementType::PubKeyMy {
        error!(
            "Invalid VDM message element_type: {:x?}\n",
            vdm_element.element_type
        );
        return Err(SPDM_STATUS_INVALID_MSG_FIELD);
    }
    if vdm_element.length as usize != reader.left() {
        error!(
            "Invalid VDM message element length: {:x?}, left: {:x?}\n",
            vdm_element.length,
            reader.left()
        );
        return Err(SPDM_STATUS_INVALID_MSG_FIELD);
    }
    let peer_pub_key = reader
        .take(vdm_element.length as usize)
        .ok_or(SPDM_STATUS_INVALID_MSG_SIZE)?;

    if my_pub_key.len() > config::MAX_SPDM_CERT_CHAIN_DATA_SIZE
        || peer_pub_key.len() > config::MAX_SPDM_CERT_CHAIN_DATA_SIZE
    {
        error!("Public key size is too large.\n");
        return Err(SPDM_STATUS_BUFFER_FULL);
    }

    // Provision the public keys to spdm context
    let mut my_pub_key_prov = SpdmCertChainData {
        data_size: my_pub_key.len() as u32,
        data: [0u8; config::MAX_SPDM_CERT_CHAIN_DATA_SIZE],
    };
    my_pub_key_prov.data[..my_pub_key.len()].copy_from_slice(&my_pub_key);
    spdm_requester.common.provision_info.my_pub_key = Some(my_pub_key_prov);

    let mut peer_pub_key_prov = SpdmCertChainData {
        data_size: peer_pub_key.len() as u32,
        data: [0u8; config::MAX_SPDM_CERT_CHAIN_DATA_SIZE],
    };
    peer_pub_key_prov.data[..peer_pub_key.len()].copy_from_slice(peer_pub_key);
    spdm_requester.common.provision_info.peer_pub_key = Some(peer_pub_key_prov);

    let vdm_pub_key_src_hash =
        digest_sha384(&send_buffer[..used]).map_err(|_| SPDM_STATUS_CRYPTO_ERROR)?;
    let vdm_pub_key_dst_hash =
        digest_sha384(&receive_buffer[..receive_used]).map_err(|_| SPDM_STATUS_CRYPTO_ERROR)?;
    let mut transcript_before_key_exchange = ManagedVdmBuffer::default();
    transcript_before_key_exchange
        .append_message(vdm_pub_key_src_hash.as_slice())
        .ok_or(SPDM_STATUS_BUFFER_FULL)?;
    transcript_before_key_exchange
        .append_message(vdm_pub_key_dst_hash.as_slice())
        .ok_or(SPDM_STATUS_BUFFER_FULL)?;

    spdm_requester
        .common
        .runtime_info
        .vdm_message_transcript_before_key_exchange = Some(transcript_before_key_exchange);

    Ok(())
}

pub async fn send_and_receive_sdm_migration_attest_info(
    spdm_requester: &mut RequesterContext,
    session_id: u32,
    #[cfg(feature = "policy_v2")] remote_policy: Vec<u8>,
) -> SpdmResult {
    if spdm_requester.common.provision_info.my_pub_key.is_none()
        || spdm_requester.common.provision_info.peer_pub_key.is_none()
    {
        error!("Cannot transfer attestation info without provisioning my_pub_key.\n");
        return Err(SPDM_STATUS_UNSUPPORTED_CAP);
    }

    let mut vendor_id = [0u8; MAX_SPDM_VENDOR_DEFINED_VENDOR_ID_LEN];
    vendor_id[..VDM_MESSAGE_VENDOR_ID_LEN].copy_from_slice(&VDM_MESSAGE_VENDOR_ID);
    let vendor_id = VendorIDStruct { len: 4, vendor_id };

    let mut payload = [0u8; MAX_SPDM_VENDOR_DEFINED_PAYLOAD_SIZE];
    let mut writer = Writer::init(&mut payload);
    let mut cnt = 0;

    let vdm_exchange_attest_info = VdmMessage {
        major_version: VDM_MESSAGE_MAJOR_VERSION,
        minor_version: VDM_MESSAGE_MINOR_VERSION,
        op_code: VdmMessageOpCode::ExchangeMigrationAttestInfoReq,
        element_count: VDM_MESSAGE_EXCHANGE_MIG_ATTEST_INFO_ELEMENT_COUNT,
    };

    cnt += vdm_exchange_attest_info
        .encode(&mut writer)
        .map_err(|_| SPDM_STATUS_BUFFER_FULL)?;

    let th1 = if let Some(s) = spdm_requester.common.get_session_via_id(session_id) {
        s.get_th1()
    } else {
        error!("Cannot get session id. Attestation failed.\n");
        return Err(SPDM_STATUS_INVALID_STATE_LOCAL);
    };

    let report_data_prefix = "MigTDReq".as_bytes();
    let report_data_prefix_len = report_data_prefix.len();
    // Build concatenated slice: "MigTDReq" || th1
    let th1_len = th1.data_size as usize;
    // th1 for SHA-384 should be 48 bytes; 8 (prefix) + 48 digest = 56 bytes needed.
    if th1_len > SPDM_MAX_HASH_SIZE {
        error!("th1 length is too large: {}\n", th1_len);
        return Err(SPDM_STATUS_BUFFER_FULL);
    }
    let mut report_data = [0u8; "MigTDReq".len() + SPDM_MAX_HASH_SIZE];
    // Copy prefix
    report_data[..report_data_prefix_len].copy_from_slice(report_data_prefix);
    report_data[report_data_prefix_len..report_data_prefix_len + th1_len]
        .copy_from_slice(&th1.data[..th1_len]);

    //quote src
<<<<<<< HEAD
    let quote_src = gen_quote_spdm(&report_data[..report_data_prefix_len + th1_len])
        .map_err(|_| SPDM_STATUS_INVALID_STATE_LOCAL)?;
=======
    let quote_src = gen_quote_spdm(&report_data[..report_data_prefix_len + th1_len])?;
>>>>>>> 4e199410
    #[cfg(not(feature = "test_disable_ra_and_accept_all"))]
    let res = attestation::verify_quote(quote_src.as_slice());
    //  The session MUST be terminated immediately, if the mutual attestation failure
    #[cfg(feature = "test_disable_ra_and_accept_all")]
    let res: Result<Vec<u8>, ()> = Ok(vec![]);

    if res.is_err() {
        error!("mutual attestation failed, end the session!\n");
        let session = spdm_requester
            .common
            .get_session_via_id(session_id)
            .ok_or(SPDM_STATUS_INVALID_STATE_LOCAL)?;
        session.teardown();
        return Err(SPDM_STATUS_INVALID_MSG_FIELD);
    }
    #[cfg(not(feature = "policy_v2"))]
    let verified_report_local = res.unwrap();

    if quote_src.len() > u16::MAX as usize {
        error!("Quote size is too large: {}\n", quote_src.len());
        return Err(SPDM_STATUS_INVALID_STATE_LOCAL);
    }
    let quote_element = VdmMessageElement {
        element_type: VdmMessageElementType::QuoteMy,
        length: quote_src.len() as u16,
    };
    cnt += quote_element
        .encode(&mut writer)
        .map_err(|_| SPDM_STATUS_BUFFER_FULL)?;
    cnt += writer
        .extend_from_slice(quote_src.as_slice())
        .ok_or(SPDM_STATUS_BUFFER_FULL)?;

    //event log src
    let event_log_src = get_event_log().ok_or(SPDM_STATUS_INVALID_STATE_LOCAL)?;
    if event_log_src.len() > u16::MAX as usize {
        error!("Event log size is too large: {}\n", event_log_src.len());
        return Err(SPDM_STATUS_INVALID_STATE_LOCAL);
    }
    let event_log_element = VdmMessageElement {
        element_type: VdmMessageElementType::EventLogMy,
        length: event_log_src.len() as u16,
    };
    cnt += event_log_element
        .encode(&mut writer)
        .map_err(|_| SPDM_STATUS_BUFFER_FULL)?;
    cnt += writer
        .extend_from_slice(event_log_src)
        .ok_or(SPDM_STATUS_BUFFER_FULL)?;

    //mig policy src
    let mig_policy_src = get_policy().ok_or(SPDM_STATUS_INVALID_STATE_LOCAL)?;
    let mig_policy_src_hash =
        digest_sha384(mig_policy_src).map_err(|_| SPDM_STATUS_CRYPTO_ERROR)?;

    let mig_policy_element = VdmMessageElement {
        element_type: VdmMessageElementType::MigPolicyMy,
        length: mig_policy_src_hash.len() as u16,
    };
    cnt += mig_policy_element
        .encode(&mut writer)
        .map_err(|_| SPDM_STATUS_BUFFER_FULL)?;
    cnt += writer
        .extend_from_slice(&mig_policy_src_hash)
        .ok_or(SPDM_STATUS_BUFFER_FULL)?;

    let vdm_payload = VendorDefinedReqPayloadStruct {
        req_length: cnt as u32,
        vendor_defined_req_payload: payload,
    };

    spdm_requester.common.reset_buffer_via_request_code(
        SpdmRequestResponseCode::SpdmRequestVendorDefinedRequest,
        None,
    );

    let mut send_buffer = [0u8; config::MAX_SPDM_MSG_SIZE];
    let mut writer = Writer::init(&mut send_buffer);
    let request = SpdmMessage {
        header: SpdmMessageHeader {
            version: spdm_requester.common.negotiate_info.spdm_version_sel,
            request_response_code: SpdmRequestResponseCode::SpdmRequestVendorDefinedRequest,
        },
        payload: SpdmMessagePayload::SpdmVendorDefinedRequest(SpdmVendorDefinedRequestPayload {
            standard_id: RegistryOrStandardsBodyID::IANA,
            vendor_id,
            req_payload: vdm_payload,
        }),
    };
    let used = request.spdm_encode(&mut spdm_requester.common, &mut writer)?;

    spdm_requester
        .send_message(None, &send_buffer[..used], false)
        .await?;

    let mut receive_buffer = [0u8; config::MAX_SPDM_MSG_SIZE];
    let receive_used = spdm_requester
        .receive_message(None, &mut receive_buffer, false)
        .await?;

    let vdm_payload =
        spdm_requester.handle_spdm_vendor_defined_respond(None, &receive_buffer[..receive_used])?;

    //Format checks
    let reader = &mut Reader::init(
        &vdm_payload.vendor_defined_rsp_payload[..vdm_payload.rsp_length as usize],
    );
    let vdm_message = VdmMessage::read(reader).ok_or(SPDM_STATUS_INVALID_MSG_SIZE)?;
    if vdm_message.major_version != VDM_MESSAGE_MAJOR_VERSION {
        error!(
            "Invalid VDM message major_version: {:x?}\n",
            vdm_message.major_version
        );
        return Err(SPDM_STATUS_INVALID_MSG_FIELD);
    }
    if vdm_message.minor_version != VDM_MESSAGE_MINOR_VERSION {
        error!(
            "Invalid VDM message minor_version: {:x?}\n",
            vdm_message.minor_version
        );
        return Err(SPDM_STATUS_INVALID_MSG_FIELD);
    }
    if vdm_message.op_code != VdmMessageOpCode::ExchangeMigrationAttestInfoRsp {
        error!("Invalid VDM message op_code: {:x?}\n", vdm_message.op_code);
        return Err(SPDM_STATUS_INVALID_MSG_FIELD);
    }
    if vdm_message.element_count != VDM_MESSAGE_EXCHANGE_MIG_ATTEST_INFO_ELEMENT_COUNT {
        error!(
            "Invalid VDM message element_count: {:x?}\n",
            vdm_message.element_count
        );
        return Err(SPDM_STATUS_INVALID_MSG_FIELD);
    }
    //quote dst
    let vdm_element = VdmMessageElement::read(reader).ok_or(SPDM_STATUS_INVALID_MSG_SIZE)?;
    if vdm_element.element_type != VdmMessageElementType::QuoteMy {
        error!(
            "Invalid VDM message element_type: {:x?}\n",
            vdm_element.element_type
        );
        return Err(SPDM_STATUS_INVALID_MSG_FIELD);
    }
    let quote_dst = reader
        .take(vdm_element.length as usize)
        .ok_or(SPDM_STATUS_INVALID_MSG_SIZE)?;
    #[cfg(not(feature = "test_disable_ra_and_accept_all"))]
    let res = attestation::verify_quote(quote_dst);
    #[cfg(feature = "test_disable_ra_and_accept_all")]
    let res: Result<Vec<u8>, ()> = Ok(vec![]);

    if res.is_err() {
        error!("mutual attestation failed, end the session!\n");
        let session = spdm_requester
            .common
            .get_session_via_id(session_id)
            .ok_or(SPDM_STATUS_INVALID_STATE_LOCAL)?;
        session.teardown();
        return Err(SPDM_STATUS_INVALID_MSG_FIELD);
    }
    #[cfg(not(feature = "policy_v2"))]
    let verified_report_peer = res.unwrap();
    #[cfg(feature = "policy_v2")]
    let quote_dst_vec = quote_dst.to_vec();

    //event log dst
    let vdm_element = VdmMessageElement::read(reader).ok_or(SPDM_STATUS_INVALID_MSG_SIZE)?;
    if vdm_element.element_type != VdmMessageElementType::EventLogMy {
        error!(
            "Invalid VDM message element_type: {:x?}\n",
            vdm_element.element_type
        );
        return Err(SPDM_STATUS_INVALID_MSG_FIELD);
    }
    let event_log_dst = reader
        .take(vdm_element.length as usize)
        .ok_or(SPDM_STATUS_INVALID_MSG_SIZE)?;
    #[cfg(feature = "policy_v2")]
    let event_log_dst_vec = event_log_dst.to_vec();

    #[cfg(not(feature = "policy_v2"))]
    #[cfg(not(feature = "test_disable_ra_and_accept_all"))]
    {
        let policy_check_result = mig_policy::authenticate_policy(
            true,
            verified_report_local.as_slice(),
            verified_report_peer.as_slice(),
            event_log_dst,
        );
        if let Err(e) = &policy_check_result {
            error!("Policy check failed, below is the detail information:\n");
            error!("{:x?}\n", e);
            return Err(SPDM_STATUS_INVALID_MSG_FIELD);
        }
    }

    //mig policy dst
    let vdm_element = VdmMessageElement::read(reader).ok_or(SPDM_STATUS_INVALID_MSG_SIZE)?;
    if vdm_element.element_type != VdmMessageElementType::MigPolicyMy {
        error!(
            "Invalid VDM message element_type: {:x?}\n",
            vdm_element.element_type
        );
        return Err(SPDM_STATUS_INVALID_MSG_FIELD);
    }
    #[cfg(feature = "policy_v2")]
    let mig_policy_hash_dst = reader
        .take(vdm_element.length as usize)
        .ok_or(SPDM_STATUS_INVALID_MSG_SIZE)?;
    #[cfg(not(feature = "policy_v2"))]
    let _mig_policy_hash_dst = reader
        .take(vdm_element.length as usize)
        .ok_or(SPDM_STATUS_INVALID_MSG_SIZE)?;

    #[cfg(feature = "policy_v2")]
    {
        let remote_policy_hash =
            digest_sha384(&remote_policy).map_err(|_| SPDM_STATUS_CRYPTO_ERROR)?;
        if mig_policy_hash_dst != remote_policy_hash.as_slice() {
            error!(
                "The received mig policy hash does not match the expected remote policy hash!\n"
            );
            return Err(SPDM_STATUS_INVALID_MSG_FIELD);
        }

        #[cfg(not(feature = "test_disable_ra_and_accept_all"))]
        {
            let policy_check_result = mig_policy::authenticate_remote(
                true,
                quote_dst_vec.as_slice(),
                &remote_policy,
                event_log_dst_vec.as_slice(),
            );
            if let Err(e) = &policy_check_result {
                error!("Policy v2 check failed, below is the detail information:\n");
                error!("{:x?}\n", e);
                let session = spdm_requester
                    .common
                    .get_session_via_id(session_id)
                    .ok_or(SPDM_STATUS_INVALID_STATE_LOCAL)?;
                session.teardown();
                return Err(SPDM_STATUS_INVALID_MSG_FIELD);
            }
        }
    }

    let vdm_attest_info_src_hash =
        digest_sha384(&send_buffer[..used]).map_err(|_| SPDM_STATUS_CRYPTO_ERROR)?;
    let vdm_attest_info_dst_hash =
        digest_sha384(&receive_buffer[..receive_used]).map_err(|_| SPDM_STATUS_CRYPTO_ERROR)?;
    let mut transcript_before_finish = ManagedVdmBuffer::default();
    transcript_before_finish
        .append_message(vdm_attest_info_src_hash.as_slice())
        .ok_or(SPDM_STATUS_BUFFER_FULL)?;
    transcript_before_finish
        .append_message(vdm_attest_info_dst_hash.as_slice())
        .ok_or(SPDM_STATUS_BUFFER_FULL)?;
    if let Some(s) = spdm_requester.common.get_session_via_id(session_id) {
        s.runtime_info.vdm_message_transcript_before_finish = Some(transcript_before_finish);
    } else {
        error!("Cannot get session id. Attestation failed.\n");
        return Err(SPDM_STATUS_INVALID_STATE_LOCAL);
    }

    Ok(())
}

async fn send_and_receive_sdm_exchange_migration_info(
    spdm_requester: &mut RequesterContext,
    mig_info: &MigtdMigrationInformation,
    session_id: Option<u32>,
) -> SpdmResult {
    let mut vendor_id = [0u8; MAX_SPDM_VENDOR_DEFINED_VENDOR_ID_LEN];
    vendor_id[..VDM_MESSAGE_VENDOR_ID_LEN].copy_from_slice(&VDM_MESSAGE_VENDOR_ID);
    let vendor_id = VendorIDStruct { len: 4, vendor_id };

    let mut exchange_information = exchange_info(mig_info, false)?;

    let mut payload = [0u8; MAX_SPDM_VENDOR_DEFINED_PAYLOAD_SIZE];
    let mut writer = Writer::init(&mut payload);
    let mut cnt = 0;

    let vdm_exchange_migration_info = VdmMessage {
        major_version: VDM_MESSAGE_MAJOR_VERSION,
        minor_version: VDM_MESSAGE_MINOR_VERSION,
        op_code: VdmMessageOpCode::ExchangeMigrationInfoReq,
        element_count: VDM_MESSAGE_EXCHANGE_MIG_INFO_ELEMENT_COUNT,
    };

    cnt += vdm_exchange_migration_info
        .encode(&mut writer)
        .map_err(|_| SPDM_STATUS_BUFFER_FULL)?;

    //Migration Export Version
    let mig_export_version_element = VdmMessageElement {
        element_type: VdmMessageElementType::MigrationExportVersion,
        length: VDM_MESSAGE_EXCHANGE_MIG_INFO_MIGRATION_VERSION_SIZE,
    };
    cnt += mig_export_version_element
        .encode(&mut writer)
        .map_err(|_| SPDM_STATUS_BUFFER_FULL)?;
    cnt += exchange_information
        .min_ver
        .encode(&mut writer)
        .map_err(|_| SPDM_STATUS_BUFFER_FULL)?;
    cnt += exchange_information
        .max_ver
        .encode(&mut writer)
        .map_err(|_| SPDM_STATUS_BUFFER_FULL)?;

    //Forward Migration Session Key
    let mig_session_key_element = VdmMessageElement {
        element_type: VdmMessageElementType::ForwardMigrationSessionKey,
        length: VDM_MESSAGE_EXCHANGE_MIG_INFO_MIGRATION_SESSION_KEY_SIZE,
    };
    cnt += mig_session_key_element
        .encode(&mut writer)
        .map_err(|_| SPDM_STATUS_BUFFER_FULL)?;
    cnt += exchange_information
        .key
        .fields
        .encode(&mut writer)
        .map_err(|_| SPDM_STATUS_BUFFER_FULL)?;

    let vdm_payload = VendorDefinedReqPayloadStruct {
        req_length: cnt as u32,
        vendor_defined_req_payload: payload,
    };

    spdm_requester.common.reset_buffer_via_request_code(
        SpdmRequestResponseCode::SpdmRequestVendorDefinedRequest,
        None,
    );

    let mut send_buffer = [0u8; config::MAX_SPDM_MSG_SIZE];
    let mut writer = Writer::init(&mut send_buffer);
    let request = SpdmMessage {
        header: SpdmMessageHeader {
            version: spdm_requester.common.negotiate_info.spdm_version_sel,
            request_response_code: SpdmRequestResponseCode::SpdmRequestVendorDefinedRequest,
        },
        payload: SpdmMessagePayload::SpdmVendorDefinedRequest(SpdmVendorDefinedRequestPayload {
            standard_id: RegistryOrStandardsBodyID::IANA,
            vendor_id,
            req_payload: vdm_payload,
        }),
    };
    let used = request.spdm_encode(&mut spdm_requester.common, &mut writer)?;

    spdm_requester
        .send_message(session_id, &send_buffer[..used], false)
        .await?;

    let mut receive_buffer = [0u8; config::MAX_SPDM_MSG_SIZE];
    let receive_used = spdm_requester
        .receive_message(session_id, &mut receive_buffer, false)
        .await?;

    let vdm_payload = spdm_requester
        .handle_spdm_vendor_defined_respond(session_id, &receive_buffer[..receive_used])?;

    let reader = &mut Reader::init(
        &vdm_payload.vendor_defined_rsp_payload[..vdm_payload.rsp_length as usize],
    );
    let vdm_message = VdmMessage::read(reader).ok_or(SPDM_STATUS_INVALID_MSG_SIZE)?;
    if vdm_message.major_version != VDM_MESSAGE_MAJOR_VERSION {
        error!(
            "Invalid VDM message major_version: {:x?}\n",
            vdm_message.major_version
        );
        return Err(SPDM_STATUS_INVALID_MSG_FIELD);
    }
    if vdm_message.minor_version != VDM_MESSAGE_MINOR_VERSION {
        error!(
            "Invalid VDM message minor_version: {:x?}\n",
            vdm_message.minor_version
        );
        return Err(SPDM_STATUS_INVALID_MSG_FIELD);
    }
    if vdm_message.op_code != VdmMessageOpCode::ExchangeMigrationInfoRsp {
        error!("Invalid VDM message op_code: {:x?}\n", vdm_message.op_code);
        return Err(SPDM_STATUS_INVALID_MSG_FIELD);
    }
    if vdm_message.element_count != VDM_MESSAGE_EXCHANGE_MIG_INFO_ELEMENT_COUNT {
        error!(
            "Invalid VDM message element_count: {:x?}\n",
            vdm_message.element_count
        );
        return Err(SPDM_STATUS_INVALID_MSG_FIELD);
    }
    let mig_export_version_element =
        VdmMessageElement::read(reader).ok_or(SPDM_STATUS_INVALID_MSG_SIZE)?;
    if mig_export_version_element.element_type != VdmMessageElementType::MigrationImportVersion {
        error!(
            "Invalid VDM message element_type: {:x?}\n",
            mig_export_version_element.element_type
        );
        return Err(SPDM_STATUS_INVALID_MSG_FIELD);
    }
    if mig_export_version_element.length != VDM_MESSAGE_EXCHANGE_MIG_INFO_MIGRATION_VERSION_SIZE {
        error!(
            "Invalid VDM message element length: {:x?}\n",
            mig_export_version_element.length
        );
        return Err(SPDM_STATUS_INVALID_MSG_FIELD);
    }
    let min_import_version = u16::read(reader).ok_or(SPDM_STATUS_INVALID_MSG_SIZE)?;
    let max_import_version = u16::read(reader).ok_or(SPDM_STATUS_INVALID_MSG_SIZE)?;
    let mig_session_key_element =
        VdmMessageElement::read(reader).ok_or(SPDM_STATUS_INVALID_MSG_SIZE)?;
    if mig_session_key_element.element_type != VdmMessageElementType::BackwardMigrationSessionKey {
        error!(
            "Invalid VDM message element_type: {:x?}\n",
            mig_session_key_element.element_type
        );
        return Err(SPDM_STATUS_INVALID_MSG_FIELD);
    }
    if mig_session_key_element.length != VDM_MESSAGE_EXCHANGE_MIG_INFO_MIGRATION_SESSION_KEY_SIZE {
        error!(
            "Invalid VDM message element length: {:x?}\n",
            mig_session_key_element.length
        );
        return Err(SPDM_STATUS_INVALID_MSG_FIELD);
    }

    let mut remote_information = ExchangeInformation {
        min_ver: min_import_version,
        max_ver: max_import_version,
        key: MigrationSessionKey {
            fields: <[u64; 4]>::read(reader).ok_or(SPDM_STATUS_INVALID_MSG_SIZE)?,
        },
    };

    let mig_ver = cal_mig_version(false, &exchange_information, &remote_information)?;
    set_mig_version(mig_info, mig_ver)?;
    write_msk(mig_info, &remote_information.key)?;
    log::info!("Set MSK and report status\n");
    exchange_information.key.clear();
    remote_information.key.clear();

    Ok(())
}<|MERGE_RESOLUTION|>--- conflicted
+++ resolved
@@ -344,12 +344,7 @@
         .copy_from_slice(&th1.data[..th1_len]);
 
     //quote src
-<<<<<<< HEAD
-    let quote_src = gen_quote_spdm(&report_data[..report_data_prefix_len + th1_len])
-        .map_err(|_| SPDM_STATUS_INVALID_STATE_LOCAL)?;
-=======
     let quote_src = gen_quote_spdm(&report_data[..report_data_prefix_len + th1_len])?;
->>>>>>> 4e199410
     #[cfg(not(feature = "test_disable_ra_and_accept_all"))]
     let res = attestation::verify_quote(quote_src.as_slice());
     //  The session MUST be terminated immediately, if the mutual attestation failure
