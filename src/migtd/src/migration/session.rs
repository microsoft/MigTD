--- conflicted
+++ resolved
@@ -4,11 +4,7 @@
 
 #[cfg(feature = "vmcall-raw")]
 use crate::migration::event::VMCALL_MIG_REPORTSTATUS_FLAGS;
-<<<<<<< HEAD
-#[cfg(any(feature = "policy_v2", feature = "spdm_attestation"))]
-=======
 #[cfg(feature = "policy_v2")]
->>>>>>> 4e199410
 use alloc::boxed::Box;
 use alloc::collections::BTreeSet;
 #[cfg(feature = "policy_v2")]
@@ -940,12 +936,8 @@
                 remote_policy,
             ),
         )
-<<<<<<< HEAD
         .await?
         .map_err(|_| MigrationResult::MutualAttestationError)?;
-=======
-        .await??;
->>>>>>> 4e199410
         log::info!("MSK exchange completed\n");
     } else {
         let mut spdm_responder =
@@ -960,12 +952,8 @@
                 remote_policy,
             ),
         )
-<<<<<<< HEAD
         .await?
         .map_err(|_| MigrationResult::MutualAttestationError)?;
-=======
-        .await??;
->>>>>>> 4e199410
         log::info!("MSK exchange completed\n");
     }
 
