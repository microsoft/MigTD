// Copyright (c) 2022-2025 Intel Corporation
//
// SPDX-License-Identifier: BSD-2-Clause-Patent

#![cfg_attr(not(feature = "AzCVMEmu"), no_std)]
#![cfg_attr(not(feature = "AzCVMEmu"), no_main)]

extern crate alloc;

use core::future::poll_fn;
use core::task::Poll;

#[cfg(feature = "vmcall-raw")]
use alloc::format;
#[cfg(feature = "policy_v2")]
use alloc::string::String;
#[cfg(feature = "vmcall-raw")]
use alloc::vec::Vec;
use log::info;
#[cfg(feature = "vmcall-raw")]
use log::{debug, Level};
use migtd::event_log::*;
#[cfg(not(feature = "vmcall-raw"))]
use migtd::migration::data::MigrationInformation;
#[cfg(feature = "vmcall-raw")]
use migtd::migration::data::WaitForRequestResponse;
#[cfg(feature = "vmcall-raw")]
use migtd::migration::logging::*;
use migtd::migration::session::*;
use migtd::migration::MigrationResult;
use migtd::{config, event_log, migration};
#[cfg(feature = "vmcall-raw")]
use sha2::{Digest, Sha384};
use spin::Mutex;
#[cfg(feature = "vmcall-raw")]
use tdx_tdcall::tdreport;

#[cfg(feature = "AzCVMEmu")]
mod cvmemu;

// Local trait to convert TdInfo to bytes without external dependency
#[cfg(feature = "vmcall-raw")]
trait TdInfoAsBytes {
    fn as_bytes(&self) -> &[u8];
}
#[cfg(feature = "vmcall-raw")]
impl TdInfoAsBytes for tdreport::TdInfo {
    fn as_bytes(&self) -> &[u8] {
        unsafe {
            core::slice::from_raw_parts(
                self as *const _ as *const u8,
                core::mem::size_of::<tdreport::TdInfo>(),
            )
        }
    }
}
#[cfg(feature = "vmcall-raw")]
fn dump_td_info_and_hash() {
    let td_report =
        match tdx_tdcall::tdreport::tdcall_report(&[0u8; tdreport::TD_REPORT_ADDITIONAL_DATA_SIZE])
        {
            Ok(report) => report,
            Err(e) => {
                debug!("Failed to get TD report: {:?}\n", e);
                return;
            }
        };
    debug!(
        "td_report length in bytes: {}\n",
        td_report.as_bytes().len()
    );

    debug!("td_info: {:?}\n", td_report.td_info);
    let mut hasher = Sha384::new();
    hasher.update(td_report.td_info.as_bytes());

    let hash = hasher.finalize();
    debug!("TD Info Hash: {:x}\n", hash);
}

const MIGTD_VERSION: &str = env!("CARGO_PKG_VERSION");

#[cfg(not(feature = "AzCVMEmu"))]
#[no_mangle]
pub extern "C" fn main() {
    #[cfg(feature = "test_stack_size")]
    {
        use migtd::STACK_SIZE;

<<<<<<< HEAD
        td_benchmark::StackProfiling::init(0x5a5a_5a5a_5a5a_5a5a, STACK_SIZE - 0x100000);
=======
        td_benchmark::StackProfiling::init(0x5a5a_5a5a_5a5a_5a5a, STACK_SIZE - 0x40000);
>>>>>>> 4e199410
    }
    runtime_main()
}

// AzCVMEmu entry point - standard Rust main function
#[cfg(feature = "AzCVMEmu")]
fn main() {
    cvmemu::main();
}

pub fn runtime_main() {
    let _ = td_logger::init();

    // Create LogArea per vCPU
    #[cfg(feature = "vmcall-raw")]
    {
        let _ = create_logarea();
    }

    // Dump basic information of MigTD
    basic_info();

    // Measure the input data
    do_measurements();

    migration::event::register_callback();

    // Query the capability of VMM
    #[cfg(not(feature = "vmcall-raw"))]
    {
        if query().is_err() {
            panic!("Migration is not supported by VMM");
        }
    }

    #[cfg(feature = "vmcall-raw")]
    {
        info!("log::max_level() = {}\n", log::max_level());
        if log::max_level() >= Level::Debug {
            dump_td_info_and_hash();
        }
    }

    // Handle the migration request from VMM
    handle_pre_mig();
}

fn basic_info() {
    info!("MigTD Version - {}\n", MIGTD_VERSION);
}

fn do_measurements() {
    // Get the event log recorded by firmware
    let event_log = event_log::get_event_log_mut().expect("Failed to get the event log");

    if cfg!(feature = "test_disable_ra_and_accept_all") {
        measure_test_feature(event_log);
        return;
    }

    #[cfg(feature = "policy_v2")]
    get_policy_issuer_chain_and_measure(event_log);

    // Get migration td policy from CFV and measure it into RMTR
    get_policy_and_measure(event_log);

    // Get root certificate from CFV and measure it into RMTR
    #[cfg(not(feature = "policy_v2"))]
    get_ca_and_measure(event_log);
}

fn measure_test_feature(event_log: &mut [u8]) {
    // Measure and extend the migtd test feature to RTMR
    event_log::write_tagged_event_log(
        event_log,
        MR_INDEX_TEST_FEATURE,
        TEST_DISABLE_RA_AND_ACCEPT_ALL_EVENT,
        TAGGED_EVENT_ID_TEST,
        TEST_DISABLE_RA_AND_ACCEPT_ALL_EVENT,
    )
    .expect("Failed to log migtd test feature");
}

fn get_policy_and_measure(event_log: &mut [u8]) {
    // Read migration policy from CFV
    let policy = config::get_policy().expect("Fail to get policy from CFV\n");

    #[cfg(feature = "policy_v2")]
    let version = initialize_policy();

    #[cfg(feature = "policy_v2")]
    let event_data = version.as_bytes();

    #[cfg(not(feature = "policy_v2"))]
    let event_data = policy;

    // Measure and extend the migration policy to RTMR
    event_log::write_tagged_event_log(
        event_log,
        MR_INDEX_POLICY,
        policy,
        TAGGED_EVENT_ID_POLICY,
        event_data,
    )
    .expect("Failed to log migration policy");
}

#[cfg(feature = "policy_v2")]
fn get_policy_issuer_chain_and_measure(event_log: &mut [u8]) {
    // Read policy issuer chain from CFV
    let policy_issuer_chain =
        config::get_policy_issuer_chain().expect("Fail to get policy issuer chain from CFV\n");

    // Measure and extend the policy issuer chain to RTMR
    event_log::write_tagged_event_log(
        event_log,
        MR_INDEX_POLICY_ISSUER_CHAIN,
        policy_issuer_chain,
        TAGGED_EVENT_ID_POLICY_ISSUER_CHAIN,
        policy_issuer_chain,
    )
    .expect("Failed to log policy issuer chain");
}

#[cfg(not(feature = "policy_v2"))]
fn get_ca_and_measure(event_log: &mut [u8]) {
    let root_ca = config::get_root_ca().expect("Fail to get root certificate from CFV\n");

    // Measure and extend the root certificate to RTMR
    event_log::write_tagged_event_log(
        event_log,
        MR_INDEX_ROOT_CA,
        root_ca,
        TAGGED_EVENT_ID_ROOT_CA,
        root_ca,
    )
    .expect("Failed to log SGX root CA\n");

    attestation::root_ca::set_ca(root_ca).expect("Invalid root certificate\n");
}

#[cfg(feature = "policy_v2")]
fn initialize_policy() -> String {
    use migtd::mig_policy;

    let policy = config::get_policy().expect("Fail to get policy from CFV\n");
    let policy_issuer_chain =
        config::get_policy_issuer_chain().expect("Fail to get policy issuer chain from CFV\n");
    // Initialize and verify the migration policy
    let version = mig_policy::init_policy(policy, policy_issuer_chain)
        .expect("Failed to initialize migration policy");
    // Initialize and verify the migration policy
    mig_policy::init_tcb_info().expect("Failed to initialize migration policy");

    version
}

fn handle_pre_mig() {
    const MAX_CONCURRENCY_REQUESTS: usize = 12;

    #[cfg(not(feature = "vmcall-raw"))]
    // Set by `wait_for_request` async task when getting new request from VMM.
    static PENDING_REQUEST: Mutex<Option<MigrationInformation>> = Mutex::new(None);
    #[cfg(feature = "vmcall-raw")]
    // Set by `wait_for_request` async task when getting new request from VMM.
    static PENDING_REQUEST: Mutex<Option<WaitForRequestResponse>> = Mutex::new(None);

    async_runtime::add_task(async move {
        loop {
            poll_fn(|_cx| {
                // Wait until both conditions are met:
                // 1. The pending request is taken by a new task
                // 2. We haven't reached the maximum concurrency limit
                if PENDING_REQUEST.lock().is_none() {
                    let current_requests = REQUESTS.lock().len();
                    if current_requests < MAX_CONCURRENCY_REQUESTS {
                        Poll::Ready(())
                    } else {
                        Poll::Pending
                    }
                } else {
                    Poll::Pending
                }
            })
            .await;

            if let Ok(request) = wait_for_request().await {
                *PENDING_REQUEST.lock() = Some(request);
            }
        }
    });

    loop {
        // Poll the async runtime to execute tasks
        let _ = async_runtime::poll_tasks();

        // The async task waiting for VMM response is always in the queue
        let new_request = PENDING_REQUEST.lock().take();

        if let Some(request) = new_request {
            async_runtime::add_task(async move {
                #[cfg(not(feature = "vmcall-raw"))]
                {
                    let status = exchange_msk(&request)
                        .await
                        .map(|_| MigrationResult::Success)
                        .unwrap_or_else(|e| e);

                    let _ = report_status(status as u8, request.mig_info.mig_request_id);
                    REQUESTS.lock().remove(&request.mig_info.mig_request_id);
                }
                #[cfg(feature = "vmcall-raw")]
                {
                    let mut data: Vec<u8> = Vec::new();
                    match request {
                        WaitForRequestResponse::StartMigration(wfr_info) => {
                            let status = exchange_msk(&wfr_info)
                                .await
                                .map(|_| MigrationResult::Success)
                                .unwrap_or_else(|e| e);
                            if status == MigrationResult::Success {
                                entrylog(
                                    &format!("Successfully completed key exchange\n").into_bytes(),
                                    Level::Trace,
                                    wfr_info.mig_info.mig_request_id,
                                );
                            } else {
                                entrylog(
                                    &format!(
                                        "Failure during key exchange, status code: {:x}\n",
                                        status.clone() as u8
                                    )
                                    .into_bytes(),
                                    Level::Error,
                                    wfr_info.mig_info.mig_request_id,
                                );
                            }
                            let _ = report_status(
                                status as u8,
                                wfr_info.mig_info.mig_request_id,
                                &data,
                            )
                            .await;
                            entrylog(
                                &format!("ReportStatus for key exchange completed\n").into_bytes(),
                                Level::Trace,
                                wfr_info.mig_info.mig_request_id,
                            );
                            REQUESTS.lock().remove(&wfr_info.mig_info.mig_request_id);
                        }
                        WaitForRequestResponse::GetTdReport(wfr_info) => {
                            let status = get_tdreport(
                                &wfr_info.reportdata,
                                &mut data,
                                wfr_info.mig_request_id,
                            )
                            .await
                            .map(|_| MigrationResult::Success)
                            .unwrap_or_else(|e| e);
                            if status == MigrationResult::Success {
                                entrylog(
                                    &format!("Successfully completed get TDREPORT\n").into_bytes(),
                                    Level::Trace,
                                    wfr_info.mig_request_id,
                                );
                            } else {
                                entrylog(
                                    &format!(
                                        "Failure during get TDREPORT, status code: {:x}\n",
                                        status.clone() as u8
                                    )
                                    .into_bytes(),
                                    Level::Error,
                                    wfr_info.mig_request_id,
                                );
                            }
                            let _ =
                                report_status(status as u8, wfr_info.mig_request_id, &data).await;
                            entrylog(
                                &format!("ReportStatus for get TDREPORT completed\n").into_bytes(),
                                Level::Trace,
                                wfr_info.mig_request_id,
                            );
                            REQUESTS.lock().remove(&wfr_info.mig_request_id);
                        }
                        WaitForRequestResponse::EnableLogArea(wfr_info) => {
                            let status = enable_logarea(
                                wfr_info.log_max_level,
                                wfr_info.mig_request_id,
                                &mut data,
                            )
                            .await
                            .map(|_| MigrationResult::Success)
                            .unwrap_or_else(|e| e);
                            if status == MigrationResult::Success {
                                entrylog(
                                    &format!("Successfully completed Enable LogArea\n")
                                        .into_bytes(),
                                    Level::Trace,
                                    wfr_info.mig_request_id,
                                );
                            } else {
                                entrylog(
                                    &format!(
                                        "Failure during Enable LogArea, status code: {:x}\n",
                                        status.clone() as u8
                                    )
                                    .into_bytes(),
                                    Level::Error,
                                    wfr_info.mig_request_id,
                                );
                            }
                            let _ =
                                report_status(status as u8, wfr_info.mig_request_id, &data).await;
                            entrylog(
                                &format!("ReportStatus for Enable LogArea completed\n")
                                    .into_bytes(),
                                Level::Trace,
                                wfr_info.mig_request_id,
                            );
                            REQUESTS.lock().remove(&wfr_info.mig_request_id);
                        }
                    }
                }
                #[cfg(any(feature = "test_stack_size", feature = "test_heap_size"))]
                test_memory();
            });
        }
        sleep();
    }
}

fn sleep() {
    use td_payload::arch::apic::{disable, enable_and_hlt};
    enable_and_hlt();
    disable();
}

#[cfg(test)]
fn main() {}
// FIXME: remove when https://github.com/Amanieu/minicov/issues/12 is fixed.
#[cfg(all(feature = "coverage", target_os = "none"))]
#[no_mangle]
static __llvm_profile_runtime: u32 = 0;

#[cfg(any(feature = "test_stack_size", feature = "test_heap_size"))]
fn test_memory() {
    #[cfg(feature = "test_stack_size")]
    {
        let value = td_benchmark::StackProfiling::stack_usage().unwrap();
        td_payload::println!("max stack usage: {:2x}", value);
    }
    #[cfg(feature = "test_heap_size")]
    {
        let value = td_benchmark::HeapProfiling::heap_usage().unwrap();
        td_payload::println!("max heap usage: {:2x}", value);
    }
}<|MERGE_RESOLUTION|>--- conflicted
+++ resolved
@@ -87,11 +87,7 @@
     {
         use migtd::STACK_SIZE;
 
-<<<<<<< HEAD
-        td_benchmark::StackProfiling::init(0x5a5a_5a5a_5a5a_5a5a, STACK_SIZE - 0x100000);
-=======
         td_benchmark::StackProfiling::init(0x5a5a_5a5a_5a5a_5a5a, STACK_SIZE - 0x40000);
->>>>>>> 4e199410
     }
     runtime_main()
 }
