--- conflicted
+++ resolved
@@ -371,7 +371,6 @@
     let exit_code: i32 = rt.block_on(async move {
         match migtd::migration::session::wait_for_request().await {
             Ok(req) => {
-<<<<<<< HEAD
                 // Determine the status based on enabled features
                 let res = {
                     #[cfg(feature = "test_reject_all")]
@@ -385,9 +384,9 @@
                         // Normal behavior - call exchange_msk() and log its immediate outcome
                         let res = exchange_msk(&req).await;
                         match &res {
-                            Ok(_) => log::info!("exchange_msk() returned Ok"),
+                            Ok(_) => log::info!("exchange_msk() returned Ok\n"),
                             Err(e) => log::error!(
-                                "exchange_msk() returned error code {}",
+                                "exchange_msk() returned error code {}\n",
                                 migration_result_code(e)
                             ),
                         }
@@ -395,18 +394,6 @@
                     }
                 };
                 let status = res.map(|_: ()| MigrationResult::Success).unwrap_or_else(|e| e);
-=======
-                // Call exchange_msk() and log its immediate outcome
-                let res = exchange_msk(&req).await;
-                match &res {
-                    Ok(_) => log::info!("exchange_msk() returned Ok\n"),
-                    Err(e) => log::error!(
-                        "exchange_msk() returned error code {}\n",
-                        migration_result_code(e)
-                    ),
-                }
-                let status = res.map(|_| MigrationResult::Success).unwrap_or_else(|e| e);
->>>>>>> 6f875dba
 
                 // Derive a numeric code without moving `status`
                 let status_code_u8 = status as u8;
