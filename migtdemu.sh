#!/bin/bash

# MigTD AzCVMEmu Runner Script
# This script builds and runs MigTD in AzCVMEmu mode. It can run one side
# (source or destination) or orchestrate both on localhost.

set -e  # Exit on any error

# Enable core dumps to help diagnose crashes (best-effort)
ulimit -c unlimited || true

# Default configuration
DEFAULT_POLICY_FILE="./config/policy.json"
DEFAULT_ROOT_CA_FILE="./config/Intel_SGX_Provisioning_Certification_RootCA.cer"
DEFAULT_ROLE="source"
DEFAULT_REQUEST_ID="1"
DEFAULT_DEST_IP="127.0.0.1"
DEFAULT_DEST_PORT="8001"
DEFAULT_BUILD_MODE="release"
DEFAULT_NUM_CPUS="1"
USE_SUDO=true
RUN_BOTH=false
SKIP_RA=false
USE_MOCK_REPORT=false
EXTRA_FEATURES=""
USE_POLICY_V2=false
MOCK_QUOTE_FILE=""  # Optional mock quote file path
DEFAULT_RUST_BACKTRACE="1"
# Default RUST_LOG: verbose in debug, info in release; can be overridden by env
DEFAULT_RUST_LOG_DEBUG="debug"
DEFAULT_RUST_LOG_RELEASE="info"

# Colors for output
RED='\033[0;31m'
GREEN='\033[0;32m'
YELLOW='\033[1;33m'
BLUE='\033[0;34m'
NC='\033[0m' # No Color

# Function to display usage
show_usage() {
    echo -e "${BLUE}MigTD AzCVMEmu Runner Script${NC}"
    echo
    echo "Usage: $0 [OPTIONS]"
    echo
    echo "Options:"
    echo "  -r, --role ROLE              Set role as 'source' or 'destination' (default: source)"
    echo "  -i, --request-id ID          Set migration request ID (default: 1)"
    echo "  -d, --dest-ip IP             Set destination IP address (default: 127.0.0.1)"
    echo "  -p, --dest-port PORT         Set destination port (default: 8001)"
    echo "  --policy-file FILE           Set policy file path (default: config/policy.json)"
    echo "  --root-ca-file FILE          Set root CA file path (default: config/Intel_SGX_Provisioning_Certification_RootCA.cer)"
    echo "  --policy-issuer-chain-file FILE Set policy issuer chain file path (required when using --policy-v2)"
    echo "  --debug                      Build in debug mode (default: release)"
    echo "  --release                    Build in release mode (default)"
    echo "  --policy-v2                  Enable policy v2 support (requires --policy-file and --policy-issuer-chain-file to be specified)"
    echo "  --skip-ra                    Skip remote attestation (uses mock TD reports/quotes for non-TDX environments)"
    echo "  --mock-report                Use mock report data for RA and policy v2 (non-TDX, but full attestation flow)"
    echo "  --mock-quote-file FILE       Path to mock quote file (used with --mock-report, defaults to output_data_v4.bin)"
    echo "  --both                       Start destination first, then source (same host)"
    echo "  --no-sudo                    Run without sudo (useful for local testing)"
    echo "  --features FEATURES          Add extra cargo features (comma-separated, e.g., 'spdm_attestation,feature2')"
    echo "  --log-level LEVEL            Set Rust log level (trace, debug, info, warn, error) (default: debug for debug builds, info for release builds)"
    echo "  --num-cpus NUM               Set number of CPUs (1 to available count) (default: 1)"
    echo "  -h, --help                   Show this help message"
    echo
    echo "Notes:"
    echo "  - TPM2TSS flows often require access to /dev/tpmrm0 or tpm2-abrmd."
    echo "    If those devices are present and you lack permissions, this script will"
    echo "    automatically enable sudo even if --no-sudo is specified."
    echo "  - Skip RA mode (--skip-ra) disables remote attestation and uses mock TD reports/quotes,"
    echo "    allowing MigTD to run in non-TDX, non-Azure CVM environments without TPM2-TSS dependencies."
    echo "    This is useful for development and testing on any Linux system."
    echo "  - Mock report mode (--mock-report) uses the test_mock_report feature to generate mock"
    echo "    TD reports/quotes but still performs the full attestation flow. This is useful for"
    echo "    testing attestation logic without requiring real TDX hardware."
    echo "  - When using --policy-v2, you must explicitly specify a policy file with --policy-file and"
    echo "    a policy issuer chain file with --policy-issuer-chain-file. You can use the provided"
    echo "    example files in config/AzCVMEmu. Some reference values in those files for the ServTD may become"
    echo "    outdated over time. Use ./sh_script/build_AzCVMEmu_policy_and_test.sh to generate updated policy"
    echo "    and issuer chain files."
    echo "  - Migration flow automatically includes EnableLogArea and GetReportData requests before"
    echo "    the actual migration, ensuring logging is enabled and a TD report is generated."
    echo "  - CPU affinity is controlled via taskset. Use --num-cpus to specify the number of CPUs"
    echo "    (e.g., 2 means CPUs 0-1, 4 means CPUs 0-3). Default is 1 CPU for single-threaded behavior."
    echo
    echo "Examples:"
    echo "  # Migration testing (includes EnableLogArea → GetReportData → StartMigration)"
    echo "  $0                                    # Build release and run as source with defaults"
    echo "  $0 --role destination                # Build release and run as destination"
    echo "  $0 --debug --role source             # Build debug and run as source"
    echo "  $0 --release --role destination      # Build release and run as destination"
    echo "  $0 --skip-ra --role source           # Build with skip RA mode (no TDX/Azure CVM/TPM required)"
    echo "  $0 --skip-ra --both                  # Run both source and destination with skip RA mode"
    echo "  $0 --mock-report --role source       # Build with mock report mode (full attestation with mock data)"
    echo "  $0 --mock-report --both              # Run both source and destination with mock report mode"
    echo "  $0 --mock-report --mock-quote-file ./config/AzCVMEmu/az_migtd_quote.blob --both  # Use custom mock quote file"
    echo "  $0 --features spdm_attestation       # Build with extra SPDM attestation feature"
    echo "  \$0 --policy-v2 --policy-file ./config/AzCVMEmu/policy_v2_signed.json --policy-issuer-chain-file ./config/AzCVMEmu/policy_issuer_chain.pem --debug --both     # Run both with policy v2 in debug mode"
    echo "  \$0 --log-level debug --role source   # Run with debug log level"
    echo "  \$0 --log-level warn --release        # Run with warn log level in release mode"
    echo "  \$0 --num-cpus 2 --both               # Run with 2 CPUs (0-1)"
    echo "  \$0 --num-cpus 4 --both               # Run with 4 CPUs (0-3)"
    echo "  \$0 --num-cpus 3 --both               # Run with 3 CPUs (0-2)"
}

# Function to check if file exists
check_file() {
    local file="$1"
    local description="$2"

    if [[ ! -f "$file" ]]; then
        echo -e "${RED}Error: $description file not found: $file${NC}" >&2
        echo -e "${YELLOW}Please ensure the file exists or specify a different path.${NC}" >&2
        exit 1
    fi
}

# Detect TPM access needs and force sudo when the current user lacks permissions
maybe_force_sudo_due_to_tpm() {
    # Skip TPM checks in skip RA mode since it uses mock attestation
    if [[ "$SKIP_RA" == true ]]; then
        return 0
    fi

    # Skip TPM checks in mock report mode since it uses mock TD reports/quotes
    if [[ "$USE_MOCK_REPORT" == true ]]; then
        return 0
    fi

    # Only relevant if user requested no sudo explicitly
    if [[ "$USE_SUDO" == false ]]; then
        local need_sudo=false
        # If TPM resource manager or TPM char devices exist, check perms
        local devices=(/dev/tpmrm0 /dev/tpm0)
        for dev in "${devices[@]}"; do
            if [[ -e "$dev" ]]; then
                # Require read and write access for typical TPM2TSS usage
                if [[ ! -r "$dev" || ! -w "$dev" ]]; then
                    need_sudo=true
                    break
                fi
            fi
        done
        # Also check for tpm2-abrmd socket ownership if present
        if [[ -S "/run/tpm2-abrmd/sessions/tss" && ! -w "/run/tpm2-abrmd/sessions/tss" ]]; then
            need_sudo=true
        fi
        # If user not in 'tss' group and TPM exists, likely need sudo
        if [[ -e /dev/tpmrm0 || -e /dev/tpm0 ]]; then
            if ! id -nG "$USER" 2>/dev/null | grep -qw tss; then
                # Only flip if we already detected a device and permissions may be constrained
                need_sudo=true
            fi
        fi

        if [[ "$need_sudo" == true ]]; then
            echo -e "${YELLOW}TPM2TSS detected and current user lacks sufficient permissions. Enabling sudo automatically.${NC}"
            USE_SUDO=true
        fi
    fi
}

# Function to build MigTD
build_migtd() {
    local build_mode="$1"
    local features="$2"

    # Display build message based on enabled features
    echo -e "${BLUE}Building MigTD in $build_mode mode with features: $features...${NC}"

    # Set SPDM_CONFIG for spdmlib build only when spdm_attestation feature is used
    # This prevents unnecessary rebuilds when SPDM is not being used
    if [[ "$features" == *"spdm_attestation"* ]]; then
        export SPDM_CONFIG="$(pwd)/config/spdm_config.json"
        echo -e "${BLUE}Using SPDM config: $SPDM_CONFIG${NC}"
    fi
    if [[ "$build_mode" == "debug" ]]; then
        if ! cargo build --features "$features" --no-default-features; then
            echo -e "${RED}Error: Failed to build MigTD in debug mode${NC}" >&2
            exit 1
        fi
    else
        if ! cargo build --release --features "$features" --no-default-features; then
            echo -e "${RED}Error: Failed to build MigTD in release mode${NC}" >&2
            exit 1
        fi
    fi
    echo -e "${GREEN}Build completed successfully in $build_mode mode${NC}"
}

# Parse command line arguments
ROLE="$DEFAULT_ROLE"
REQUEST_ID="$DEFAULT_REQUEST_ID"
DEST_IP="$DEFAULT_DEST_IP"
DEST_PORT="$DEFAULT_DEST_PORT"
POLICY_FILE="$DEFAULT_POLICY_FILE"
ROOT_CA_FILE="$DEFAULT_ROOT_CA_FILE"
POLICY_ISSUER_CHAIN_FILE=""  # No default - mandatory when using --policy-v2
BUILD_MODE="$DEFAULT_BUILD_MODE"
NUM_CPUS="$DEFAULT_NUM_CPUS"
CUSTOM_LOG_LEVEL=""

while [[ $# -gt 0 ]]; do
    case $1 in
        -r|--role)
            ROLE="$2"
            shift 2
            ;;
        -i|--request-id)
            REQUEST_ID="$2"
            shift 2
            ;;
        -d|--dest-ip)
            DEST_IP="$2"
            shift 2
            ;;
        -p|--dest-port)
            DEST_PORT="$2"
            shift 2
            ;;
        --policy-file)
            POLICY_FILE="$2"
            shift 2
            ;;
        --root-ca-file)
            ROOT_CA_FILE="$2"
            shift 2
            ;;
        --policy-issuer-chain-file)
            POLICY_ISSUER_CHAIN_FILE="$2"
            shift 2
            ;;
        --debug)
            BUILD_MODE="debug"
            shift
            ;;
        --release)
            BUILD_MODE="release"
            shift
            ;;
        --policy-v2)
            USE_POLICY_V2=true
            shift
            ;;
        --skip-ra)
            SKIP_RA=true
            shift
            ;;
        --mock-report)
            USE_MOCK_REPORT=true
            shift
            ;;
        --mock-quote-file)
            MOCK_QUOTE_FILE="$2"
            shift 2
            ;;
        --both)
            RUN_BOTH=true
            shift
            ;;
        --no-sudo)
            USE_SUDO=false
            shift
            ;;
        --features)
            EXTRA_FEATURES="$2"
            shift 2
            ;;
        --log-level)
            CUSTOM_LOG_LEVEL="$2"
            shift 2
            ;;
        --num-cpus)
            NUM_CPUS="$2"
            shift 2
            ;;
        --build)
            # Keep for backward compatibility, but it's now always enabled
            shift
            ;;
        -h|--help)
            show_usage
            exit 0
            ;;
        *)
            echo -e "${RED}Error: Unknown option $1${NC}" >&2
            echo "Use --help for usage information."
            exit 1
            ;;
    esac
done

<<<<<<< HEAD
# Validate request type
if [[ "$REQUEST_TYPE" != "migration" && "$REQUEST_TYPE" != "getreport" ]]; then
    echo -e "${RED}Error: Request type must be 'migration' or 'getreport', got: $REQUEST_TYPE${NC}" >&2
    exit 1
fi

# Automatically enable mock-report mode when mock-quote-file is specified
if [[ -n "$MOCK_QUOTE_FILE" && "$USE_MOCK_REPORT" != true ]]; then
    echo -e "${YELLOW}Note: --mock-quote-file specified, automatically enabling --mock-report${NC}"
    USE_MOCK_REPORT=true
fi

# Convert MOCK_QUOTE_FILE to absolute path if it's relative
if [[ -n "$MOCK_QUOTE_FILE" && "$MOCK_QUOTE_FILE" != /* ]]; then
    MOCK_QUOTE_FILE="$(pwd)/$MOCK_QUOTE_FILE"
    echo -e "${YELLOW}Note: Converted relative path to absolute: $MOCK_QUOTE_FILE${NC}"
fi

=======
>>>>>>> 4e199410
# Validate that --skip-ra and --mock-report are mutually exclusive
if [[ "$SKIP_RA" == true && "$USE_MOCK_REPORT" == true ]]; then
    echo -e "${RED}Error: --skip-ra and --mock-report options are mutually exclusive${NC}" >&2
    echo "Use --skip-ra to bypass attestation entirely, or --mock-report to test with mock data but full attestation flow" >&2
    exit 1
fi

# Automatically disable sudo for mock report mode (no TPM access needed)
if [[ "$USE_MOCK_REPORT" == true ]]; then
    USE_SUDO=false
fi

# Validate CPU count specification - only accept positive integers
AVAILABLE_CPUS=$(nproc)
if ! [[ "$NUM_CPUS" =~ ^[0-9]+$ ]]; then
    echo -e "${RED}Error: --num-cpus must be a positive integer, got: $NUM_CPUS${NC}" >&2
    exit 1
fi

if [[ "$NUM_CPUS" -lt 1 ]]; then
    echo -e "${RED}Error: --num-cpus must be at least 1, got: $NUM_CPUS${NC}" >&2
    exit 1
fi

# Check if requested CPUs exceed available
if [[ "$NUM_CPUS" -gt "$AVAILABLE_CPUS" ]]; then
    echo -e "${RED}Error: Requested $NUM_CPUS CPUs but only $AVAILABLE_CPUS available${NC}" >&2
    exit 1
fi

# Validate role (skip when running both)
if [[ "$RUN_BOTH" != true ]]; then
    if [[ "$ROLE" != "source" && "$ROLE" != "destination" ]]; then
        echo -e "${RED}Error: Role must be 'source' or 'destination', got: $ROLE${NC}" >&2
        exit 1
    fi
fi

# Validate policy v2 requirements
if [[ "$USE_POLICY_V2" == true ]]; then
    if [[ "$POLICY_FILE" == "$DEFAULT_POLICY_FILE" ]]; then
        echo -e "${RED}Error: When using --policy-v2, you must explicitly specify a policy file with --policy-file${NC}" >&2
        echo -e "${YELLOW}Example: $0 --policy-v2 --policy-file ./config/AzCVMEmu/policy_v2_signed.json --policy-issuer-chain-file ./config/AzCVMEmu/policy_issuer_chain.pem --debug --both${NC}" >&2
        exit 1
    fi
    if [[ -z "$POLICY_ISSUER_CHAIN_FILE" ]]; then
        echo -e "${RED}Error: When using --policy-v2, you must specify a policy issuer chain file with --policy-issuer-chain-file${NC}" >&2
        echo -e "${YELLOW}Example: $0 --policy-v2 --policy-file ./config/AzCVMEmu/policy_v2_signed.json --policy-issuer-chain-file ./config/AzCVMEmu/policy_issuer_chain.pem --debug --both${NC}" >&2
        exit 1
    fi
fi

# Change to MigTD directory
cd "$(dirname "$0")"

# Build features string based on configuration
build_features_string() {
    local features="AzCVMEmu"

    if [[ "$USE_POLICY_V2" == true ]]; then
        features="$features,policy_v2"
    fi

    if [[ "$SKIP_RA" == true ]]; then
        features="$features,test_disable_ra_and_accept_all"
    elif [[ "$USE_MOCK_REPORT" == true ]]; then
        features="$features,test_mock_report"
    fi

    if [[ -n "$EXTRA_FEATURES" ]]; then
        features="$features,$EXTRA_FEATURES"
    fi

    echo "$features"
}

# Build the features string
CARGO_FEATURES=$(build_features_string)

# Always build MigTD
build_migtd "$BUILD_MODE" "$CARGO_FEATURES"

# Determine binary path based on build mode (unified migtd binary)
if [[ "$BUILD_MODE" == "debug" ]]; then
    MIGTD_BINARY="./target/debug/migtd"
else
    MIGTD_BINARY="./target/release/migtd"
fi

# Check if configuration files exist
check_file "$POLICY_FILE" "Policy"
check_file "$ROOT_CA_FILE" "Root CA"
if [[ "$USE_POLICY_V2" == true ]]; then
    check_file "$POLICY_ISSUER_CHAIN_FILE" "Policy Issuer Chain"
fi

# Evaluate TPM access and elevate if necessary
maybe_force_sudo_due_to_tpm

# Build taskset command based on NUM_CPUS setting
build_taskset_cmd() {
    local cpu_spec="$1"
    
    # Convert number to range 0-(n-1)
    if [[ "$cpu_spec" -eq 1 ]]; then
        echo "taskset -c 0"
    else
        local max_cpu=$((cpu_spec - 1))
        echo "taskset -c 0-${max_cpu}"
    fi
}

TASKSET_CMD=$(build_taskset_cmd "$NUM_CPUS")

run_cmd() {
    # Run a command with or without sudo, preserving the provided environment
    # Usage: run_cmd VAR1=... VAR2=... -- <binary> [args...]
    local env_kv=()
    while [[ $# -gt 0 ]]; do
        case $1 in
            --)
                shift
                break
                ;;
            *=*)
                env_kv+=("$1")
                shift
                ;;
            *)
                break
                ;;
        esac
    done
    if $USE_SUDO; then
        sudo env "${env_kv[@]}" $TASKSET_CMD "$@"
    else
        env "${env_kv[@]}" $TASKSET_CMD "$@"
    fi
}

wait_for_port() {
    local ip="$1"
    local port="$2"
    local timeout_sec="${3:-15}"
    echo -e "${BLUE}Waiting for ${ip}:${port} to listen (timeout ${timeout_sec}s)...${NC}"
    local start_ts=$(date +%s)
    while true; do
        # Prefer 'ss' if available
        if command -v ss >/dev/null 2>&1; then
            if ss -lnt "sport = :$port" | grep -q LISTEN; then
                echo -e "${GREEN}Port ${port} is now listening.${NC}"
                return 0
            fi
        else
            # Fallback: try bash TCP connect
            (echo > "/dev/tcp/${ip}/${port}") >/dev/null 2>&1 && {
                echo -e "${GREEN}Port ${port} is reachable.${NC}"
                return 0
            }
        fi
        local now_ts=$(date +%s)
        if (( now_ts - start_ts >= timeout_sec )); then
            echo -e "${RED}Timeout waiting for ${ip}:${port}${NC}" >&2
            return 1
        fi
        sleep 0.5
    done
}

echo -e "${BLUE}Setting up environment variables...${NC}"

# Display configuration
echo -e "${GREEN}Configuration:${NC}"
echo "  Build mode: $BUILD_MODE"
if [[ "$USE_POLICY_V2" == true ]]; then
    echo "  Policy version: v2"
else
    echo "  Policy version: v1 (default)"
fi
if [[ "$SKIP_RA" == true ]]; then
    echo "  Skip RA mode: enabled (mock attestation, no TDX/Azure CVM/TPM required)"
elif [[ "$USE_MOCK_REPORT" == true ]]; then
    echo "  Mock report mode: enabled (full attestation with mock TD reports/quotes)"
else
    echo "  Attestation mode: normal (requires TDX/Azure CVM/TPM for real attestation)"
fi
if [[ "$RUN_BOTH" == true ]]; then
    echo "  Mode: both (destination then source)"
else
    echo "  Role: $ROLE"
fi
echo "  Destination: ${DEST_IP}:${DEST_PORT}"
echo "  Request ID: $REQUEST_ID"
echo "  CPU affinity: $NUM_CPUS (using: $TASKSET_CMD)"
echo "  Policy file: $POLICY_FILE"
echo "  Root CA file: $ROOT_CA_FILE"
echo "  Policy Issuer Chain file: $POLICY_ISSUER_CHAIN_FILE"
if [[ -n "$MOCK_QUOTE_FILE" ]]; then
    echo "  Mock Quote file: $MOCK_QUOTE_FILE"
fi
echo "  Use sudo: $USE_SUDO"

echo

# Prepare runtime env vars
if [[ -z "$RUST_BACKTRACE" ]]; then
    RUST_BACKTRACE="$DEFAULT_RUST_BACKTRACE"
fi
if [[ -z "$RUST_LOG" ]]; then
    if [[ -n "$CUSTOM_LOG_LEVEL" ]]; then
        RUST_LOG="$CUSTOM_LOG_LEVEL"
    elif [[ "$BUILD_MODE" == "debug" ]]; then
        RUST_LOG="$DEFAULT_RUST_LOG_DEBUG"
    else
        RUST_LOG="$DEFAULT_RUST_LOG_RELEASE"
    fi
fi

# Prefer TPM resource manager device for TPM2TSS if present
TSS2_TCTI_AUTO=""
if [[ "$SKIP_RA" != true && "$USE_MOCK_REPORT" != true && -e /dev/tpmrm0 ]]; then
    TSS2_TCTI_AUTO="device:/dev/tpmrm0"
fi

<<<<<<< HEAD
if [[ "$REQUEST_TYPE" == "getreport" ]]; then
    # GetReportData mode - single shot TD report generation
    MIGTD_ARGS=(
        "--request-type" "getreport"
        "--request-id" "$REQUEST_ID"
    )
    echo -e "${BLUE}Starting MigTD in GetReportData mode...${NC}"
    if [[ "$USE_SUDO" == true ]]; then SUDO_STR="sudo "; else SUDO_STR=""; fi
    
    # Build environment variable list
    ENV_VARS=("MIGTD_POLICY_FILE=$POLICY_FILE" "MIGTD_ROOT_CA_FILE=$ROOT_CA_FILE" "RUST_BACKTRACE=$RUST_BACKTRACE" "RUST_LOG=$RUST_LOG")
    if [[ -n "$TSS2_TCTI_AUTO" ]]; then
        ENV_VARS+=("TSS2_TCTI=$TSS2_TCTI_AUTO")
    fi
    if [[ -n "$MOCK_QUOTE_FILE" ]]; then
        ENV_VARS+=("MOCK_QUOTE_FILE=$MOCK_QUOTE_FILE")
    fi
    
    # Display command
    echo -e "${YELLOW}Command: ${SUDO_STR}${ENV_VARS[*]} $MIGTD_BINARY ${MIGTD_ARGS[*]}${NC}"
    echo
    
    # Run command
    run_cmd "${ENV_VARS[@]}" -- "$MIGTD_BINARY" "${MIGTD_ARGS[@]}"
    EXIT_CODE=$?
    echo -e "${BLUE}MigTD exit code: $EXIT_CODE${NC}"
    exit $EXIT_CODE
elif [[ "$RUN_BOTH" == true ]]; then
=======
if [[ "$RUN_BOTH" == true ]]; then
>>>>>>> 4e199410
    echo -e "${BLUE}Starting destination in background...${NC}"
    DEST_ARGS=("--role" "destination" "--request-id" "$REQUEST_ID")
    
    # Build environment variable list for destination
    DEST_ENV_VARS=("MIGTD_POLICY_FILE=$POLICY_FILE" "MIGTD_ROOT_CA_FILE=$ROOT_CA_FILE" "MIGTD_POLICY_ISSUER_CHAIN_FILE=$POLICY_ISSUER_CHAIN_FILE" "RUST_BACKTRACE=$RUST_BACKTRACE" "RUST_LOG=$RUST_LOG")
    if [[ -n "$TSS2_TCTI_AUTO" ]]; then
        DEST_ENV_VARS+=("TSS2_TCTI=$TSS2_TCTI_AUTO")
    fi
    if [[ -n "$MOCK_QUOTE_FILE" ]]; then
        DEST_ENV_VARS+=("MOCK_QUOTE_FILE=$MOCK_QUOTE_FILE")
    fi
    
    # Start destination and redirect output
    (
        set -x
<<<<<<< HEAD
        run_cmd "${DEST_ENV_VARS[@]}" -- "$MIGTD_BINARY" "${DEST_ARGS[@]}"
=======
        if [[ -n "$TSS2_TCTI_AUTO" ]]; then
            run_cmd "MIGTD_POLICY_FILE=$POLICY_FILE" "MIGTD_ROOT_CA_FILE=$ROOT_CA_FILE" "MIGTD_POLICY_ISSUER_CHAIN_FILE=$POLICY_ISSUER_CHAIN_FILE" "MIGTD_LOG_FILE=migtd_destination.log" "RUST_BACKTRACE=$RUST_BACKTRACE" "RUST_LOG=$RUST_LOG" "TSS2_TCTI=$TSS2_TCTI_AUTO" -- "$MIGTD_BINARY" "${DEST_ARGS[@]}"
        else
            run_cmd "MIGTD_POLICY_FILE=$POLICY_FILE" "MIGTD_ROOT_CA_FILE=$ROOT_CA_FILE" "MIGTD_POLICY_ISSUER_CHAIN_FILE=$POLICY_ISSUER_CHAIN_FILE" "MIGTD_LOG_FILE=migtd_destination.log" "RUST_BACKTRACE=$RUST_BACKTRACE" "RUST_LOG=$RUST_LOG" -- "$MIGTD_BINARY" "${DEST_ARGS[@]}"
        fi
>>>>>>> 4e199410
    ) > dest.out.log 2>&1 &
    DEST_PID=$!
    echo -e "${GREEN}Destination started with PID ${DEST_PID}. Logs: dest.out.log${NC}"

    # Ensure destination is listening
    if ! wait_for_port "$DEST_IP" "$DEST_PORT" 20; then
        echo -e "${RED}Destination didn't start listening on ${DEST_IP}:${DEST_PORT}.${NC}" >&2
        echo -e "${YELLOW}Last 50 lines of dest.out.log:${NC}"
        tail -n 50 dest.out.log || true
        kill "$DEST_PID" >/dev/null 2>&1 || true
        exit 1
    fi

    # Trap to cleanup background process on exit
    trap 'echo -e "\n${YELLOW}Cleaning up destination process (PID ${DEST_PID})...${NC}"; if kill -0 ${DEST_PID} 2>/dev/null; then kill ${DEST_PID} >/dev/null 2>&1 || true; wait ${DEST_PID} 2>/dev/null || true; fi' EXIT

    echo -e "${BLUE}Starting source (foreground)...${NC}"
    SRC_ARGS=(
        "--role" "source"
        "--request-id" "$REQUEST_ID"
        "--dest-ip" "$DEST_IP"
        "--dest-port" "$DEST_PORT"
    )
    
    # Build environment variable list for source
    SRC_ENV_VARS=("MIGTD_POLICY_FILE=$POLICY_FILE" "MIGTD_ROOT_CA_FILE=$ROOT_CA_FILE" "MIGTD_POLICY_ISSUER_CHAIN_FILE=$POLICY_ISSUER_CHAIN_FILE" "RUST_BACKTRACE=$RUST_BACKTRACE" "RUST_LOG=$RUST_LOG")
    if [[ -n "$TSS2_TCTI_AUTO" ]]; then
        SRC_ENV_VARS+=("TSS2_TCTI=$TSS2_TCTI_AUTO")
    fi
    if [[ -n "$MOCK_QUOTE_FILE" ]]; then
        SRC_ENV_VARS+=("MOCK_QUOTE_FILE=$MOCK_QUOTE_FILE")
    fi
    
    # Display command
    if [[ "$USE_SUDO" == true ]]; then SUDO_STR="sudo "; else SUDO_STR=""; fi
    echo -e "${YELLOW}Command: ${SUDO_STR}${SRC_ENV_VARS[*]} $MIGTD_BINARY ${SRC_ARGS[*]}${NC}"
    echo
    
    # Run source in foreground; on failure, show last logs and exit non-zero
<<<<<<< HEAD
    run_cmd "${SRC_ENV_VARS[@]}" -- "$MIGTD_BINARY" "${SRC_ARGS[@]}"
    SRC_EXIT_CODE=$?
=======
    if [[ -n "$TSS2_TCTI_AUTO" ]]; then
        run_cmd "MIGTD_POLICY_FILE=$POLICY_FILE" "MIGTD_ROOT_CA_FILE=$ROOT_CA_FILE" "MIGTD_POLICY_ISSUER_CHAIN_FILE=$POLICY_ISSUER_CHAIN_FILE" "MIGTD_LOG_FILE=migtd_source.log" "RUST_BACKTRACE=$RUST_BACKTRACE" "RUST_LOG=$RUST_LOG" "TSS2_TCTI=$TSS2_TCTI_AUTO" -- "$MIGTD_BINARY" "${SRC_ARGS[@]}"
        SRC_EXIT_CODE=$?
    else
        run_cmd "MIGTD_POLICY_FILE=$POLICY_FILE" "MIGTD_ROOT_CA_FILE=$ROOT_CA_FILE" "MIGTD_POLICY_ISSUER_CHAIN_FILE=$POLICY_ISSUER_CHAIN_FILE" "MIGTD_LOG_FILE=migtd_source.log" "RUST_BACKTRACE=$RUST_BACKTRACE" "RUST_LOG=$RUST_LOG" -- "$MIGTD_BINARY" "${SRC_ARGS[@]}"
        SRC_EXIT_CODE=$?
    fi
>>>>>>> 4e199410
    echo -e "${BLUE}Source migtd exit code: $SRC_EXIT_CODE${NC}"

    # Check destination exit code before stopping it
    if kill -0 "$DEST_PID" 2>/dev/null; then
        echo -e "${BLUE}Destination is still running, stopping it...${NC}"
        kill "$DEST_PID" >/dev/null 2>&1 || true
        wait "$DEST_PID" 2>/dev/null || true
        DEST_EXIT_CODE=$?
        echo -e "${BLUE}Destination migtd exit code: $DEST_EXIT_CODE${NC}"
    else
        # Destination already exited, get its exit code
        wait "$DEST_PID" 2>/dev/null || true
        DEST_EXIT_CODE=$?
        echo -e "${BLUE}Destination migtd exit code: $DEST_EXIT_CODE${NC}"
    fi

    if [[ "$SRC_EXIT_CODE" -ne 0 ]]; then
        echo -e "${RED}Source run failed. Last 100 lines of destination log:${NC}"
        tail -n 100 dest.out.log || true
        exit $SRC_EXIT_CODE
    fi
else
    # Single role run (migration mode)
    MIGTD_ARGS=(
        "--role" "$ROLE"
        "--request-id" "$REQUEST_ID"
    )
    if [[ "$ROLE" == "source" ]]; then
        MIGTD_ARGS+=("--dest-ip" "$DEST_IP" "--dest-port" "$DEST_PORT")
    fi
    
    echo -e "${BLUE}Starting MigTD in $ROLE mode...${NC}"
    
    # Build environment variable list
    ENV_VARS=("MIGTD_POLICY_FILE=$POLICY_FILE" "MIGTD_ROOT_CA_FILE=$ROOT_CA_FILE" "MIGTD_POLICY_ISSUER_CHAIN_FILE=$POLICY_ISSUER_CHAIN_FILE" "RUST_BACKTRACE=$RUST_BACKTRACE" "RUST_LOG=$RUST_LOG")
    if [[ -n "$TSS2_TCTI_AUTO" ]]; then
        ENV_VARS+=("TSS2_TCTI=$TSS2_TCTI_AUTO")
    fi
<<<<<<< HEAD
    if [[ -n "$MOCK_QUOTE_FILE" ]]; then
        ENV_VARS+=("MOCK_QUOTE_FILE=$MOCK_QUOTE_FILE")
=======
    echo
    if [[ -n "$TSS2_TCTI_AUTO" ]]; then
        run_cmd "MIGTD_POLICY_FILE=$POLICY_FILE" "MIGTD_ROOT_CA_FILE=$ROOT_CA_FILE" "MIGTD_POLICY_ISSUER_CHAIN_FILE=$POLICY_ISSUER_CHAIN_FILE" "MIGTD_LOG_FILE=migtd_${ROLE}.log" "RUST_BACKTRACE=$RUST_BACKTRACE" "RUST_LOG=$RUST_LOG" "TSS2_TCTI=$TSS2_TCTI_AUTO" -- "$MIGTD_BINARY" "${MIGTD_ARGS[@]}"
        EXIT_CODE=$?
    else
        run_cmd "MIGTD_POLICY_FILE=$POLICY_FILE" "MIGTD_ROOT_CA_FILE=$ROOT_CA_FILE" "MIGTD_POLICY_ISSUER_CHAIN_FILE=$POLICY_ISSUER_CHAIN_FILE" "MIGTD_LOG_FILE=migtd_${ROLE}.log" "RUST_BACKTRACE=$RUST_BACKTRACE" "RUST_LOG=$RUST_LOG" -- "$MIGTD_BINARY" "${MIGTD_ARGS[@]}"
        EXIT_CODE=$?
>>>>>>> 4e199410
    fi
    
    # Display command
    if [[ "$USE_SUDO" == true ]]; then SUDO_STR="sudo "; else SUDO_STR=""; fi
    echo -e "${YELLOW}Command: ${SUDO_STR}${ENV_VARS[*]} $MIGTD_BINARY ${MIGTD_ARGS[*]}${NC}"
    echo
    
    # Run command
    run_cmd "${ENV_VARS[@]}" -- "$MIGTD_BINARY" "${MIGTD_ARGS[@]}"
    EXIT_CODE=$?
    echo -e "${BLUE}MigTD exit code: $EXIT_CODE${NC}"
    exit $EXIT_CODE
fi<|MERGE_RESOLUTION|>--- conflicted
+++ resolved
@@ -291,13 +291,6 @@
     esac
 done
 
-<<<<<<< HEAD
-# Validate request type
-if [[ "$REQUEST_TYPE" != "migration" && "$REQUEST_TYPE" != "getreport" ]]; then
-    echo -e "${RED}Error: Request type must be 'migration' or 'getreport', got: $REQUEST_TYPE${NC}" >&2
-    exit 1
-fi
-
 # Automatically enable mock-report mode when mock-quote-file is specified
 if [[ -n "$MOCK_QUOTE_FILE" && "$USE_MOCK_REPORT" != true ]]; then
     echo -e "${YELLOW}Note: --mock-quote-file specified, automatically enabling --mock-report${NC}"
@@ -310,8 +303,6 @@
     echo -e "${YELLOW}Note: Converted relative path to absolute: $MOCK_QUOTE_FILE${NC}"
 fi
 
-=======
->>>>>>> 4e199410
 # Validate that --skip-ra and --mock-report are mutually exclusive
 if [[ "$SKIP_RA" == true && "$USE_MOCK_REPORT" == true ]]; then
     echo -e "${RED}Error: --skip-ra and --mock-report options are mutually exclusive${NC}" >&2
@@ -414,7 +405,7 @@
 # Build taskset command based on NUM_CPUS setting
 build_taskset_cmd() {
     local cpu_spec="$1"
-    
+
     # Convert number to range 0-(n-1)
     if [[ "$cpu_spec" -eq 1 ]]; then
         echo "taskset -c 0"
@@ -536,41 +527,10 @@
     TSS2_TCTI_AUTO="device:/dev/tpmrm0"
 fi
 
-<<<<<<< HEAD
-if [[ "$REQUEST_TYPE" == "getreport" ]]; then
-    # GetReportData mode - single shot TD report generation
-    MIGTD_ARGS=(
-        "--request-type" "getreport"
-        "--request-id" "$REQUEST_ID"
-    )
-    echo -e "${BLUE}Starting MigTD in GetReportData mode...${NC}"
-    if [[ "$USE_SUDO" == true ]]; then SUDO_STR="sudo "; else SUDO_STR=""; fi
-    
-    # Build environment variable list
-    ENV_VARS=("MIGTD_POLICY_FILE=$POLICY_FILE" "MIGTD_ROOT_CA_FILE=$ROOT_CA_FILE" "RUST_BACKTRACE=$RUST_BACKTRACE" "RUST_LOG=$RUST_LOG")
-    if [[ -n "$TSS2_TCTI_AUTO" ]]; then
-        ENV_VARS+=("TSS2_TCTI=$TSS2_TCTI_AUTO")
-    fi
-    if [[ -n "$MOCK_QUOTE_FILE" ]]; then
-        ENV_VARS+=("MOCK_QUOTE_FILE=$MOCK_QUOTE_FILE")
-    fi
-    
-    # Display command
-    echo -e "${YELLOW}Command: ${SUDO_STR}${ENV_VARS[*]} $MIGTD_BINARY ${MIGTD_ARGS[*]}${NC}"
-    echo
-    
-    # Run command
-    run_cmd "${ENV_VARS[@]}" -- "$MIGTD_BINARY" "${MIGTD_ARGS[@]}"
-    EXIT_CODE=$?
-    echo -e "${BLUE}MigTD exit code: $EXIT_CODE${NC}"
-    exit $EXIT_CODE
-elif [[ "$RUN_BOTH" == true ]]; then
-=======
 if [[ "$RUN_BOTH" == true ]]; then
->>>>>>> 4e199410
     echo -e "${BLUE}Starting destination in background...${NC}"
     DEST_ARGS=("--role" "destination" "--request-id" "$REQUEST_ID")
-    
+
     # Build environment variable list for destination
     DEST_ENV_VARS=("MIGTD_POLICY_FILE=$POLICY_FILE" "MIGTD_ROOT_CA_FILE=$ROOT_CA_FILE" "MIGTD_POLICY_ISSUER_CHAIN_FILE=$POLICY_ISSUER_CHAIN_FILE" "RUST_BACKTRACE=$RUST_BACKTRACE" "RUST_LOG=$RUST_LOG")
     if [[ -n "$TSS2_TCTI_AUTO" ]]; then
@@ -579,19 +539,11 @@
     if [[ -n "$MOCK_QUOTE_FILE" ]]; then
         DEST_ENV_VARS+=("MOCK_QUOTE_FILE=$MOCK_QUOTE_FILE")
     fi
-    
+
     # Start destination and redirect output
     (
         set -x
-<<<<<<< HEAD
         run_cmd "${DEST_ENV_VARS[@]}" -- "$MIGTD_BINARY" "${DEST_ARGS[@]}"
-=======
-        if [[ -n "$TSS2_TCTI_AUTO" ]]; then
-            run_cmd "MIGTD_POLICY_FILE=$POLICY_FILE" "MIGTD_ROOT_CA_FILE=$ROOT_CA_FILE" "MIGTD_POLICY_ISSUER_CHAIN_FILE=$POLICY_ISSUER_CHAIN_FILE" "MIGTD_LOG_FILE=migtd_destination.log" "RUST_BACKTRACE=$RUST_BACKTRACE" "RUST_LOG=$RUST_LOG" "TSS2_TCTI=$TSS2_TCTI_AUTO" -- "$MIGTD_BINARY" "${DEST_ARGS[@]}"
-        else
-            run_cmd "MIGTD_POLICY_FILE=$POLICY_FILE" "MIGTD_ROOT_CA_FILE=$ROOT_CA_FILE" "MIGTD_POLICY_ISSUER_CHAIN_FILE=$POLICY_ISSUER_CHAIN_FILE" "MIGTD_LOG_FILE=migtd_destination.log" "RUST_BACKTRACE=$RUST_BACKTRACE" "RUST_LOG=$RUST_LOG" -- "$MIGTD_BINARY" "${DEST_ARGS[@]}"
-        fi
->>>>>>> 4e199410
     ) > dest.out.log 2>&1 &
     DEST_PID=$!
     echo -e "${GREEN}Destination started with PID ${DEST_PID}. Logs: dest.out.log${NC}"
@@ -615,7 +567,7 @@
         "--dest-ip" "$DEST_IP"
         "--dest-port" "$DEST_PORT"
     )
-    
+
     # Build environment variable list for source
     SRC_ENV_VARS=("MIGTD_POLICY_FILE=$POLICY_FILE" "MIGTD_ROOT_CA_FILE=$ROOT_CA_FILE" "MIGTD_POLICY_ISSUER_CHAIN_FILE=$POLICY_ISSUER_CHAIN_FILE" "RUST_BACKTRACE=$RUST_BACKTRACE" "RUST_LOG=$RUST_LOG")
     if [[ -n "$TSS2_TCTI_AUTO" ]]; then
@@ -624,25 +576,15 @@
     if [[ -n "$MOCK_QUOTE_FILE" ]]; then
         SRC_ENV_VARS+=("MOCK_QUOTE_FILE=$MOCK_QUOTE_FILE")
     fi
-    
+
     # Display command
     if [[ "$USE_SUDO" == true ]]; then SUDO_STR="sudo "; else SUDO_STR=""; fi
     echo -e "${YELLOW}Command: ${SUDO_STR}${SRC_ENV_VARS[*]} $MIGTD_BINARY ${SRC_ARGS[*]}${NC}"
     echo
-    
+
     # Run source in foreground; on failure, show last logs and exit non-zero
-<<<<<<< HEAD
     run_cmd "${SRC_ENV_VARS[@]}" -- "$MIGTD_BINARY" "${SRC_ARGS[@]}"
     SRC_EXIT_CODE=$?
-=======
-    if [[ -n "$TSS2_TCTI_AUTO" ]]; then
-        run_cmd "MIGTD_POLICY_FILE=$POLICY_FILE" "MIGTD_ROOT_CA_FILE=$ROOT_CA_FILE" "MIGTD_POLICY_ISSUER_CHAIN_FILE=$POLICY_ISSUER_CHAIN_FILE" "MIGTD_LOG_FILE=migtd_source.log" "RUST_BACKTRACE=$RUST_BACKTRACE" "RUST_LOG=$RUST_LOG" "TSS2_TCTI=$TSS2_TCTI_AUTO" -- "$MIGTD_BINARY" "${SRC_ARGS[@]}"
-        SRC_EXIT_CODE=$?
-    else
-        run_cmd "MIGTD_POLICY_FILE=$POLICY_FILE" "MIGTD_ROOT_CA_FILE=$ROOT_CA_FILE" "MIGTD_POLICY_ISSUER_CHAIN_FILE=$POLICY_ISSUER_CHAIN_FILE" "MIGTD_LOG_FILE=migtd_source.log" "RUST_BACKTRACE=$RUST_BACKTRACE" "RUST_LOG=$RUST_LOG" -- "$MIGTD_BINARY" "${SRC_ARGS[@]}"
-        SRC_EXIT_CODE=$?
-    fi
->>>>>>> 4e199410
     echo -e "${BLUE}Source migtd exit code: $SRC_EXIT_CODE${NC}"
 
     # Check destination exit code before stopping it
@@ -673,33 +615,23 @@
     if [[ "$ROLE" == "source" ]]; then
         MIGTD_ARGS+=("--dest-ip" "$DEST_IP" "--dest-port" "$DEST_PORT")
     fi
-    
+
     echo -e "${BLUE}Starting MigTD in $ROLE mode...${NC}"
-    
+
     # Build environment variable list
     ENV_VARS=("MIGTD_POLICY_FILE=$POLICY_FILE" "MIGTD_ROOT_CA_FILE=$ROOT_CA_FILE" "MIGTD_POLICY_ISSUER_CHAIN_FILE=$POLICY_ISSUER_CHAIN_FILE" "RUST_BACKTRACE=$RUST_BACKTRACE" "RUST_LOG=$RUST_LOG")
     if [[ -n "$TSS2_TCTI_AUTO" ]]; then
         ENV_VARS+=("TSS2_TCTI=$TSS2_TCTI_AUTO")
     fi
-<<<<<<< HEAD
     if [[ -n "$MOCK_QUOTE_FILE" ]]; then
         ENV_VARS+=("MOCK_QUOTE_FILE=$MOCK_QUOTE_FILE")
-=======
-    echo
-    if [[ -n "$TSS2_TCTI_AUTO" ]]; then
-        run_cmd "MIGTD_POLICY_FILE=$POLICY_FILE" "MIGTD_ROOT_CA_FILE=$ROOT_CA_FILE" "MIGTD_POLICY_ISSUER_CHAIN_FILE=$POLICY_ISSUER_CHAIN_FILE" "MIGTD_LOG_FILE=migtd_${ROLE}.log" "RUST_BACKTRACE=$RUST_BACKTRACE" "RUST_LOG=$RUST_LOG" "TSS2_TCTI=$TSS2_TCTI_AUTO" -- "$MIGTD_BINARY" "${MIGTD_ARGS[@]}"
-        EXIT_CODE=$?
-    else
-        run_cmd "MIGTD_POLICY_FILE=$POLICY_FILE" "MIGTD_ROOT_CA_FILE=$ROOT_CA_FILE" "MIGTD_POLICY_ISSUER_CHAIN_FILE=$POLICY_ISSUER_CHAIN_FILE" "MIGTD_LOG_FILE=migtd_${ROLE}.log" "RUST_BACKTRACE=$RUST_BACKTRACE" "RUST_LOG=$RUST_LOG" -- "$MIGTD_BINARY" "${MIGTD_ARGS[@]}"
-        EXIT_CODE=$?
->>>>>>> 4e199410
-    fi
-    
+    fi
+
     # Display command
     if [[ "$USE_SUDO" == true ]]; then SUDO_STR="sudo "; else SUDO_STR=""; fi
     echo -e "${YELLOW}Command: ${SUDO_STR}${ENV_VARS[*]} $MIGTD_BINARY ${MIGTD_ARGS[*]}${NC}"
     echo
-    
+
     # Run command
     run_cmd "${ENV_VARS[@]}" -- "$MIGTD_BINARY" "${MIGTD_ARGS[@]}"
     EXIT_CODE=$?
